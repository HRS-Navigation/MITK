--- conflicted
+++ resolved
@@ -27,28 +27,26 @@
     <widget class="QmitkDataStorageTreeInspector" name="treeInspector"/>
    </item>
    <item row="1" column="0">
-    <widget class="QCheckBox" name="selectionProviderCheckBox">
-     <property name="text">
-      <string>Set as selection provider</string>
-     </property>
-    </widget>
-   </item>
-<<<<<<< HEAD
-   <item row="3" column="1">
-    <widget class="QmitkMultiNodeSelectionWidget" name="multiSlot" native="true"/>
-   </item>
-   <item row="6" column="1">
-    <widget class="QCheckBox" name="checkOnlyVisible_2">
-=======
+    <widget class="QCheckBox" name="selectionProviderCheckBox1">
+     <property name="text">
+      <string>Set as selection provider</string>
+     </property>
+    </widget>
+   </item>
    <item row="1" column="1">
     <widget class="QCheckBox" name="selectionProviderCheckBox2">
->>>>>>> afcc7344
-     <property name="text">
-      <string>Only valid nodes</string>
-     </property>
-    </widget>
-   </item>
-<<<<<<< HEAD
+     <property name="text">
+      <string>Set as selection provider</string>
+     </property>
+    </widget>
+   </item>
+   <item row="2" column="0">
+    <widget class="QCheckBox" name="selectionListenerCheckBox1">
+     <property name="text">
+      <string>Set as selection listener</string>
+     </property>
+    </widget>
+   </item>
    <item row="2" column="1">
     <widget class="QCheckBox" name="selectionListenerCheckBox2">
      <property name="text">
@@ -56,47 +54,6 @@
      </property>
     </widget>
    </item>
-   <item row="6" column="0">
-    <widget class="QCheckBox" name="checkOnlyVisible">
-     <property name="text">
-      <string>Only valid nodes</string>
-     </property>
-    </widget>
-   </item>
-   <item row="7" column="0">
-    <widget class="QCheckBox" name="checkOnlyImages">
-=======
-   <item row="2" column="0">
-    <widget class="QCheckBox" name="selectionListenerCheckBox">
->>>>>>> afcc7344
-     <property name="text">
-      <string>Set as selection listener</string>
-     </property>
-    </widget>
-   </item>
-   <item row="2" column="1">
-    <widget class="QCheckBox" name="selectionListenerCheckBox2">
-     <property name="text">
-      <string>Set as selection listener</string>
-     </property>
-    </widget>
-   </item>
-<<<<<<< HEAD
-   <item row="4" column="0">
-    <widget class="QCheckBox" name="selectionProviderCheckBox3">
-     <property name="text">
-      <string>Set as selection provider</string>
-     </property>
-    </widget>
-   </item>
-   <item row="10" column="0">
-    <widget class="QCheckBox" name="checkEnabled">
-     <property name="text">
-      <string>Is Enabled</string>
-     </property>
-     <property name="checked">
-      <bool>true</bool>
-=======
    <item row="3" column="0">
     <widget class="QmitkSingleNodeSelectionWidget" name="singleSlot" native="true">
      <property name="sizePolicy">
@@ -120,7 +77,6 @@
     <widget class="QCheckBox" name="selectionProviderCheckBox3">
      <property name="text">
       <string>Set as selection provider</string>
->>>>>>> afcc7344
      </property>
     </widget>
    </item>
@@ -138,70 +94,45 @@
      </property>
     </widget>
    </item>
-<<<<<<< HEAD
+   <item row="5" column="1">
+    <widget class="QCheckBox" name="selectionListenerCheckBox4">
+     <property name="text">
+      <string>Set as selection listner</string>
+     </property>
+    </widget>
+   </item>
+   <item row="6" column="0">
+    <widget class="QCheckBox" name="checkOnlyVisible1">
+     <property name="text">
+      <string>Only valid nodes</string>
+     </property>
+    </widget>
+   </item>
+   <item row="6" column="1">
+    <widget class="QCheckBox" name="checkOnlyVisible2">
+     <property name="text">
+      <string>Only valid nodes</string>
+     </property>
+    </widget>
+   </item>
+   <item row="7" column="0">
+    <widget class="QCheckBox" name="checkOnlyImages1">
+     <property name="text">
+      <string>Allow only images </string>
+     </property>
+    </widget>
+   </item>
+    <item row="7" column="1">
+    <widget class="QCheckBox" name="checkOnlyImages2">
+     <property name="text">
+      <string>Allow only images (using NodePredicate feature and general invalid message)</string>
+     </property>
+    </widget>
+   </item>
    <item row="8" column="1">
     <widget class="QCheckBox" name="checkOnlyUneven">
      <property name="text">
-      <string>Allow only uneven selection count
-(using check funcktion feature)</string>
-=======
-   <item row="5" column="1">
-    <widget class="QCheckBox" name="selectionListenerCheckBox4">
-     <property name="text">
-      <string>Set as selection listner</string>
-     </property>
-    </widget>
-   </item>
-   <item row="6" column="0">
-    <widget class="QCheckBox" name="checkOnlyVisible1">
-     <property name="text">
-      <string>Only valid nodes</string>
-     </property>
-    </widget>
-   </item>
-   <item row="6" column="1">
-    <widget class="QCheckBox" name="checkOnlyVisible2">
-     <property name="text">
-      <string>Only valid nodes</string>
->>>>>>> afcc7344
-     </property>
-    </widget>
-   </item>
-   <item row="7" column="0">
-    <widget class="QCheckBox" name="checkOnlyImages1">
-     <property name="text">
-      <string>Allow only images </string>
-     </property>
-    </widget>
-   </item>
-<<<<<<< HEAD
-   <item row="9" column="1">
-    <widget class="QCheckBox" name="checkOptional_2">
-     <property name="text">
-      <string>Is Optional</string>
-     </property>
-    </widget>
-   </item>
-   <item row="0" column="1">
-    <widget class="QListView" name="selectionListView2"/>
-   </item>
-   <item row="5" column="0">
-    <widget class="QCheckBox" name="selectionListenerCheckBox3">
-     <property name="text">
-      <string>Set as selection listner</string>
-=======
-    <item row="7" column="1">
-    <widget class="QCheckBox" name="checkOnlyImages2">
-     <property name="text">
-      <string>Allow only images (using NodePredicate feature and general invalid message)</string>
-     </property>
-    </widget>
-   </item>
-   <item row="8" column="1">
-    <widget class="QCheckBox" name="checkOnlyUneven">
-     <property name="text">
       <string>Allow only uneven selection count (using check funcktion feature)</string>
->>>>>>> afcc7344
      </property>
     </widget>
    </item>
@@ -212,9 +143,15 @@
      </property>
     </widget>
    </item>
-<<<<<<< HEAD
-   <item row="10" column="1">
-    <widget class="QCheckBox" name="checkEnabled_2">
+   <item row="9" column="1">
+    <widget class="QCheckBox" name="checkOptional2">
+     <property name="text">
+      <string>Is Optional</string>
+     </property>
+    </widget>
+   </item>
+   <item row="10" column="0">
+    <widget class="QCheckBox" name="checkEnabled1">
      <property name="text">
       <string>Is Enabled</string>
      </property>
@@ -223,21 +160,13 @@
      </property>
     </widget>
    </item>
-   <item row="7" column="1">
-    <widget class="QCheckBox" name="checkOnlyImages_2">
-     <property name="text">
-      <string>Allow only images
-(using NodePredicate feature and general invalid message)</string>
-     </property>
-    </widget>
-   </item>
-   <item row="0" column="0">
-    <widget class="QListView" name="selectionListView"/>
-   </item>
-   <item row="1" column="1">
-    <widget class="QCheckBox" name="selectionProviderCheckBox2">
-     <property name="text">
-      <string>Set as selection provider</string>
+   <item row="10" column="1">
+    <widget class="QCheckBox" name="checkEnabled2">
+     <property name="text">
+      <string>Is Enabled</string>
+     </property>
+     <property name="checked">
+      <bool>true</bool>
      </property>
     </widget>
    </item>
@@ -245,12 +174,6 @@
     <widget class="QCheckBox" name="checkAuto">
      <property name="text">
       <string>Auto select node</string>
-=======
-   <item row="9" column="1">
-    <widget class="QCheckBox" name="checkOptional2">
-     <property name="text">
-      <string>Is Optional</string>
->>>>>>> afcc7344
      </property>
     </widget>
    </item>
@@ -268,7 +191,7 @@
    <extends>QWidget</extends>
    <header location="global">QmitkDataStorageTreeInspector.h</header>
    <container>1</container>
-  </customwidget>  
+  </customwidget>
   <customwidget>
    <class>QmitkSingleNodeSelectionWidget</class>
    <extends>QWidget</extends>
