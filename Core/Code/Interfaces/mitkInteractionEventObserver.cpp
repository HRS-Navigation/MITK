--- conflicted
+++ resolved
@@ -35,11 +35,7 @@
   m_IsEnabled = true;
 }
 
-<<<<<<< HEAD
-bool mitk::InteractionEventObserver::IsEnabled()
-=======
 bool mitk::InteractionEventObserver::IsEnabled() const
->>>>>>> 2d4c337e
 {
   return m_IsEnabled;
 }