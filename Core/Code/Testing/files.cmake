# tests with no extra command line parameter
set(MODULE_TESTS
  mitkAccessByItkTest.cpp
  mitkCoreObjectFactoryTest.cpp
  mitkMaterialTest.cpp
  mitkActionTest.cpp
  mitkEnumerationPropertyTest.cpp
  mitkEventTest.cpp
  mitkFocusManagerTest.cpp
  mitkGenericPropertyTest.cpp
  mitkGeometry3DTest.cpp
  mitkGeometryDataToSurfaceFilterTest.cpp
  mitkGlobalInteractionTest.cpp
  mitkImageDataItemTest.cpp
  #mitkImageMapper2DTest.cpp
  mitkImageGeneratorTest.cpp
  mitkBaseDataTest.cpp
  #mitkImageToItkTest.cpp
  mitkInstantiateAccessFunctionTest.cpp
  mitkInteractorTest.cpp
  mitkITKThreadingTest.cpp
  # mitkLevelWindowManagerTest.cpp
  mitkLevelWindowTest.cpp
  mitkMessageTest.cpp
  #mitkPipelineSmartPointerCorrectnessTest.cpp
  mitkPixelTypeTest.cpp
  mitkPlaneGeometryTest.cpp
  mitkPointSetFileIOTest.cpp
  mitkPointSetTest.cpp
  mitkPointSetWriterTest.cpp
  mitkPointSetReaderTest.cpp
  mitkPointSetInteractorTest.cpp
  mitkPropertyTest.cpp
  mitkPropertyListTest.cpp
  #mitkRegistrationBaseTest.cpp
  #mitkSegmentationInterpolationTest.cpp
  mitkSlicedGeometry3DTest.cpp
  mitkSliceNavigationControllerTest.cpp
  mitkStateMachineTest.cpp
  mitkStateTest.cpp
  mitkSurfaceTest.cpp
  mitkSurfaceToSurfaceFilterTest.cpp
  mitkTimeSlicedGeometryTest.cpp
  mitkTransitionTest.cpp
  mitkUndoControllerTest.cpp
  mitkVtkWidgetRenderingTest.cpp
  mitkVerboseLimitedLinearUndoTest.cpp
  mitkWeakPointerTest.cpp
  mitkTransferFunctionTest.cpp
  #mitkAbstractTransformGeometryTest.cpp
  mitkStepperTest.cpp
  itkTotalVariationDenoisingImageFilterTest.cpp
  mitkRenderingManagerTest.cpp
  vtkMitkThickSlicesFilterTest.cpp
  mitkNodePredicateSourceTest.cpp
  mitkVectorTest.cpp
  mitkClippedSurfaceBoundsCalculatorTest.cpp
  #QmitkRenderingTestHelper.cpp
<<<<<<< HEAD
  mitkExceptionTest.cpp
=======
  mitkExtractSliceFilterTest.cpp
>>>>>>> 1c0a5296
)

# test with image filename as an extra command line parameter
set(MODULE_IMAGE_TESTS
  mitkPlanePositionManagerTest.cpp
  mitkSurfaceVtkWriterTest.cpp
  #mitkImageSliceSelectorTest.cpp
  mitkImageTimeSelectorTest.cpp
  # mitkVtkPropRendererTest.cpp
  mitkDataNodeFactoryTest.cpp
  #mitkSTLFileReaderTest.cpp
)

# list of images for which the tests are run
set(MODULE_TESTIMAGES
 # Pic-Factory no more available in Core, test images now in .nrrd format
  US4DCyl.nrrd
  Pic3D.nrrd
  Pic2DplusT.nrrd
  BallBinary30x30x30.nrrd
  binary.stl
  ball.stl
)

set(MODULE_CUSTOM_TESTS
    #mitkLabeledImageToSurfaceFilterTest.cpp
    #mitkExternalToolsTest.cpp
    mitkDataStorageTest.cpp
    mitkDataNodeTest.cpp
    mitkDicomSeriesReaderTest.cpp
    mitkDICOMLocaleTest.cpp
    mitkEventMapperTest.cpp
    mitkNodeDependentPointSetInteractorTest.cpp
    mitkStateMachineFactoryTest.cpp
    mitkPointSetLocaleTest.cpp
    mitkImageTest.cpp
    mitkImageWriterTest.cpp
    mitkImageVtkMapper2DTest.cpp
)

# Create an artificial module initializing class for
# the usServiceListenerTest.cpp
usFunctionGenerateModuleInit(testdriver_init_file
                             NAME ${MODULE_NAME}TestDriver
                             DEPENDS "Mitk"
                             VERSION "0.1.0"
                             EXECUTABLE
                            )

set(TEST_CPP_FILES ${testdriver_init_file} mitkRenderingTestHelper.cpp)<|MERGE_RESOLUTION|>--- conflicted
+++ resolved
@@ -56,11 +56,8 @@
   mitkVectorTest.cpp
   mitkClippedSurfaceBoundsCalculatorTest.cpp
   #QmitkRenderingTestHelper.cpp
-<<<<<<< HEAD
   mitkExceptionTest.cpp
-=======
   mitkExtractSliceFilterTest.cpp
->>>>>>> 1c0a5296
 )
 
 # test with image filename as an extra command line parameter
