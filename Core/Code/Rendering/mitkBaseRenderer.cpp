--- conflicted
+++ resolved
@@ -107,22 +107,41 @@
   return NULL;
 }
 
-mitk::BaseRenderer::BaseRenderer(const char* name, vtkRenderWindow * renWin, mitk::RenderingManager* rm,RenderingMode::Type renderingMode) :
-    m_RenderWindow(NULL), m_VtkRenderer(NULL), m_MapperID(defaultMapper), m_DataStorage(NULL), m_RenderingManager(rm), m_LastUpdateTime(0), m_CameraController(
-        NULL), m_SliceNavigationController(NULL), m_CameraRotationController(NULL), /*m_Size(),*/
-<<<<<<< HEAD
-    m_Focused(false), m_WorldGeometry(NULL), m_WorldTimeGeometry(NULL), m_CurrentWorldGeometry(NULL), m_CurrentWorldPlaneGeometry(NULL), m_DisplayGeometry(
-        NULL), m_Slice(0), m_TimeStep(), m_CurrentWorldPlaneGeometryUpdateTime(), m_DisplayGeometryUpdateTime(), m_TimeStepUpdateTime(), m_WorldGeometryData(
-        NULL), m_DisplayGeometryData(NULL), m_CurrentWorldPlaneGeometryData(NULL), m_WorldGeometryNode(NULL), m_DisplayGeometryNode(NULL), m_CurrentWorldPlaneGeometryNode(
-        NULL), m_DisplayGeometryTransformTime(0), m_CurrentWorldPlaneGeometryTransformTime(0), m_Name(name), /*m_Bounds(),*/m_EmptyWorldGeometry(
-        true), m_NumberOfVisibleLODEnabledMappers(0)
-=======
-    m_Focused(false), m_WorldGeometry(NULL), m_WorldTimeGeometry(NULL), m_CurrentWorldGeometry(NULL), m_CurrentWorldGeometry2D(NULL), m_DisplayGeometry(
-        NULL), m_Slice(0), m_TimeStep(), m_CurrentWorldGeometry2DUpdateTime(), m_DisplayGeometryUpdateTime(), m_TimeStepUpdateTime(), m_KeepDisplayedRegion(true), m_WorldGeometryData(
-        NULL), m_DisplayGeometryData(NULL), m_CurrentWorldGeometry2DData(NULL), m_WorldGeometryNode(NULL), m_DisplayGeometryNode(NULL), m_CurrentWorldGeometry2DNode(
-        NULL), m_DisplayGeometryTransformTime(0), m_CurrentWorldGeometry2DTransformTime(0), m_Name(name), /*m_Bounds(),*/m_EmptyWorldGeometry(
-        true), m_DepthPeelingEnabled(true), m_MaxNumberOfPeels(100), m_NumberOfVisibleLODEnabledMappers(0)
->>>>>>> fcaa8127
+mitk::BaseRenderer::BaseRenderer(const char* name, vtkRenderWindow * renWin, mitk::RenderingManager* rm,RenderingMode::Type renderingMode)
+  : m_RenderWindow(NULL)
+  , m_VtkRenderer(NULL)
+  , m_MapperID(defaultMapper)
+  , m_DataStorage(NULL)
+  , m_RenderingManager(rm)
+  , m_LastUpdateTime(0)
+  , m_CameraController(NULL)
+  , m_SliceNavigationController(NULL)
+  , m_CameraRotationController(NULL)
+  /*, m_Size()*/
+  , m_Focused(false)
+  , m_WorldGeometry(NULL)
+  , m_WorldTimeGeometry(NULL)
+  , m_CurrentWorldGeometry(NULL)
+  , m_CurrentWorldPlaneGeometry(NULL)
+  , m_DisplayGeometry(NULL)
+  , m_Slice(0)
+  , m_TimeStep()
+  , m_CurrentWorldPlaneGeometryUpdateTime()
+  , m_DisplayGeometryUpdateTime()
+  , m_TimeStepUpdateTime()
+  , m_KeepDisplayedRegion(true)
+  , m_WorldGeometryData(NULL)
+  , m_DisplayGeometryData(NULL)
+  , m_CurrentWorldPlaneGeometryData(NULL)
+  , m_WorldGeometryNode(NULL)
+  , m_DisplayGeometryNode(NULL)
+  , m_CurrentWorldPlaneGeometryNode(NULL)
+  , m_DisplayGeometryTransformTime(0)
+  , m_CurrentWorldPlaneGeometryTransformTime(0)
+  , m_Name(name)
+  /*, m_Bounds()*/
+  , m_EmptyWorldGeometry(true)
+  , m_NumberOfVisibleLODEnabledMappers(0)
 {
   m_Bounds[0] = 0;
   m_Bounds[1] = 0;
@@ -257,6 +276,7 @@
     m_RenderWindow->Delete();
     m_RenderWindow = NULL;
   }
+
 }
 
 void mitk::BaseRenderer::RemoveAllLocalStorages()
@@ -283,7 +303,6 @@
 {
   Point2D p_mm;
   Point3D position;
-
   if (m_MapperID == 1)
   {
     GetDisplayGeometry()->DisplayToWorld(mousePosition, p_mm);
@@ -350,6 +369,7 @@
   {
     m_CameraController->SetRenderer(this);
   }
+
 }
 
 void mitk::BaseRenderer::InitSize(int w, int h)
