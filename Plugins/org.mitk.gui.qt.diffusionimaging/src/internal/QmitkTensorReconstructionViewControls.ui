<?xml version="1.0" encoding="UTF-8"?>
<ui version="4.0">
 <class>QmitkTensorReconstructionViewControls</class>
 <widget class="QWidget" name="QmitkTensorReconstructionViewControls">
  <property name="geometry">
   <rect>
    <x>0</x>
    <y>0</y>
<<<<<<< HEAD
    <width>363</width>
    <height>1303</height>
=======
    <width>345</width>
    <height>1486</height>
>>>>>>> 99287e62
   </rect>
  </property>
  <property name="minimumSize">
   <size>
    <width>0</width>
    <height>0</height>
   </size>
  </property>
  <property name="acceptDrops">
   <bool>true</bool>
  </property>
  <property name="windowTitle">
   <string>QmitkTensorReconstructionViewControls</string>
  </property>
  <layout class="QVBoxLayout" name="verticalLayout_11">
   <item>
    <widget class="QGroupBox" name="groupBox_6">
     <property name="title">
      <string>Data:</string>
     </property>
     <layout class="QGridLayout" name="gridLayout">
      <item row="0" column="0">
       <widget class="QLabel" name="label_3">
        <property name="text">
         <string>Diffusion Image:</string>
        </property>
       </widget>
      </item>
      <item row="0" column="1">
       <widget class="QLabel" name="m_DiffusionImageLabel">
        <property name="text">
         <string>-</string>
        </property>
       </widget>
      </item>
      <item row="1" column="0">
       <widget class="QLabel" name="label_5">
        <property name="text">
         <string>Tensor Image:</string>
        </property>
       </widget>
      </item>
      <item row="1" column="1">
       <widget class="QLabel" name="m_TensorImageLabel">
        <property name="text">
         <string>-</string>
        </property>
       </widget>
      </item>
     </layout>
    </widget>
   </item>
   <item>
    <widget class="QGroupBox" name="groupBox_2">
     <property name="title">
      <string>ITK Reconstruction</string>
     </property>
     <layout class="QVBoxLayout" name="verticalLayout">
      <item>
       <widget class="QCheckBox" name="m_Advanced1">
        <property name="text">
         <string>Advanced Settings</string>
        </property>
        <property name="checked">
         <bool>false</bool>
        </property>
       </widget>
      </item>
      <item>
       <widget class="QFrame" name="frame">
        <property name="frameShape">
         <enum>QFrame::StyledPanel</enum>
        </property>
        <property name="frameShadow">
         <enum>QFrame::Raised</enum>
        </property>
        <layout class="QFormLayout" name="formLayout">
         <property name="fieldGrowthPolicy">
          <enum>QFormLayout::AllNonFixedFieldsGrow</enum>
         </property>
         <item row="0" column="0">
          <widget class="QLabel" name="m_TensorReconstructionThresholdLabel_2">
           <property name="text">
            <string>B0 Threshold</string>
           </property>
           <property name="wordWrap">
            <bool>false</bool>
           </property>
          </widget>
         </item>
         <item row="0" column="1">
          <widget class="QLineEdit" name="m_TensorReconstructionThreasholdEdit">
           <property name="text">
            <string>0</string>
           </property>
          </widget>
         </item>
         <item row="1" column="0">
          <widget class="QCheckBox" name="m_CheckNegativeEigenvalues">
           <property name="text">
            <string>Check for negative eigenvalues</string>
           </property>
          </widget>
         </item>
        </layout>
       </widget>
      </item>
      <item>
       <widget class="QFrame" name="m_TensorReconstructionNumberThreadsFrame_2">
        <property name="frameShape">
         <enum>QFrame::StyledPanel</enum>
        </property>
        <property name="frameShadow">
         <enum>QFrame::Raised</enum>
        </property>
       </widget>
      </item>
      <item>
       <widget class="QCommandLinkButton" name="m_ItkReconstruction">
        <property name="enabled">
         <bool>false</bool>
        </property>
        <property name="toolTip">
         <string/>
        </property>
        <property name="statusTip">
         <string/>
        </property>
        <property name="whatsThis">
         <string notr="true"/>
        </property>
        <property name="text">
         <string>ITK Tensor Reconstruction</string>
        </property>
       </widget>
      </item>
     </layout>
    </widget>
   </item>
   <item>
    <widget class="QGroupBox" name="groupBox">
     <property name="title">
      <string>Estimate Diffusion Image from Tensors</string>
     </property>
     <layout class="QVBoxLayout" name="verticalLayout_4">
      <item>
       <widget class="QFrame" name="m_TensorsToDWIFrame">
        <property name="frameShape">
         <enum>QFrame::StyledPanel</enum>
        </property>
        <property name="frameShadow">
         <enum>QFrame::Raised</enum>
        </property>
        <layout class="QFormLayout" name="formLayout_3">
         <property name="fieldGrowthPolicy">
          <enum>QFormLayout::AllNonFixedFieldsGrow</enum>
         </property>
         <property name="horizontalSpacing">
          <number>6</number>
         </property>
         <property name="verticalSpacing">
          <number>6</number>
         </property>
         <property name="margin">
          <number>9</number>
         </property>
         <item row="0" column="0">
          <widget class="QLabel" name="m_TensorsToDWIBValueLabel">
           <property name="toolTip">
            <string comment="how fuzzy the confidence boundary should be. By default, confidence boundary is perfectly sharp (float); default: &quot;0&quot;" extracomment="how fuzzy the confidence boundary should be. By default, confidence boundary is perfectly sharp (float); default: &quot;0&quot;">how fuzzy the confidence boundary should be. By default, confidence boundary is perfectly sharp (float); default: &quot;0&quot;</string>
           </property>
           <property name="statusTip">
            <string comment="how fuzzy the confidence boundary should be. By default, confidence boundary is perfectly sharp (float); default: &quot;0&quot;" extracomment="how fuzzy the confidence boundary should be. By default, confidence boundary is perfectly sharp (float); default: &quot;0&quot;">how fuzzy the confidence boundary should be. By default, confidence boundary is perfectly sharp (float); default: &quot;0&quot;</string>
           </property>
           <property name="whatsThis">
            <string comment="how fuzzy the confidence boundary should be. By default, confidence boundary is perfectly sharp (float); default: &quot;0&quot;" extracomment="how fuzzy the confidence boundary should be. By default, confidence boundary is perfectly sharp (float); default: &quot;0&quot;">how fuzzy the confidence boundary should be. By default, confidence boundary is perfectly sharp (float); default: &quot;0&quot;</string>
           </property>
           <property name="text">
            <string>B-Value</string>
           </property>
           <property name="wordWrap">
            <bool>false</bool>
           </property>
          </widget>
         </item>
         <item row="0" column="1">
          <widget class="QLineEdit" name="m_TensorsToDWIBValueEdit">
           <property name="sizePolicy">
            <sizepolicy hsizetype="Preferred" vsizetype="Preferred">
             <horstretch>0</horstretch>
             <verstretch>0</verstretch>
            </sizepolicy>
           </property>
           <property name="toolTip">
            <string comment="how fuzzy the confidence boundary should be. By default, confidence boundary is perfectly sharp (float); default: &quot;0&quot;" extracomment="how fuzzy the confidence boundary should be. By default, confidence boundary is perfectly sharp (float); default: &quot;0&quot;">how fuzzy the confidence boundary should be. By default, confidence boundary is perfectly sharp (float); default: &quot;0&quot;</string>
           </property>
           <property name="statusTip">
            <string comment="how fuzzy the confidence boundary should be. By default, confidence boundary is perfectly sharp (float); default: &quot;0&quot;" extracomment="how fuzzy the confidence boundary should be. By default, confidence boundary is perfectly sharp (float); default: &quot;0&quot;">how fuzzy the confidence boundary should be. By default, confidence boundary is perfectly sharp (float); default: &quot;0&quot;</string>
           </property>
           <property name="whatsThis">
            <string comment="how fuzzy the confidence boundary should be. By default, confidence boundary is perfectly sharp (float); default: &quot;0&quot;" extracomment="how fuzzy the confidence boundary should be. By default, confidence boundary is perfectly sharp (float); default: &quot;0&quot;">how fuzzy the confidence boundary should be. By default, confidence boundary is perfectly sharp (float); default: &quot;0&quot;</string>
           </property>
          </widget>
         </item>
         <item row="1" column="0">
          <widget class="QLabel" name="m_TensorsToDWINumDirsLabel">
           <property name="text">
            <string># Gradient Directions</string>
           </property>
          </widget>
         </item>
         <item row="1" column="1">
          <widget class="QComboBox" name="m_TensorsToDWINumDirsSelect">
           <property name="currentIndex">
            <number>3</number>
           </property>
           <item>
            <property name="text">
             <string>12</string>
            </property>
           </item>
           <item>
            <property name="text">
             <string>42</string>
            </property>
           </item>
           <item>
            <property name="text">
             <string>92</string>
            </property>
           </item>
           <item>
            <property name="text">
             <string>162</string>
            </property>
           </item>
           <item>
            <property name="text">
             <string>252</string>
            </property>
           </item>
           <item>
            <property name="text">
             <string>362</string>
            </property>
           </item>
           <item>
            <property name="text">
             <string>492</string>
            </property>
           </item>
           <item>
            <property name="text">
             <string>642</string>
            </property>
           </item>
           <item>
            <property name="text">
             <string>812</string>
            </property>
           </item>
           <item>
            <property name="text">
             <string>1002</string>
            </property>
           </item>
          </widget>
         </item>
        </layout>
       </widget>
      </item>
      <item>
       <widget class="QCommandLinkButton" name="m_TensorsToDWIButton">
        <property name="enabled">
         <bool>false</bool>
        </property>
        <property name="toolTip">
         <string/>
        </property>
        <property name="statusTip">
         <string/>
        </property>
        <property name="whatsThis">
         <string notr="true"/>
        </property>
        <property name="text">
         <string>Diffusion Image Estimation</string>
        </property>
       </widget>
      </item>
     </layout>
    </widget>
   </item>
   <item>
    <widget class="QGroupBox" name="groupBox_4">
     <property name="title">
      <string>Estimate Q-Ball Image from Tensors</string>
     </property>
     <layout class="QVBoxLayout" name="verticalLayout_5">
      <item>
       <widget class="QCommandLinkButton" name="m_TensorsToQbiButton">
        <property name="enabled">
         <bool>false</bool>
        </property>
        <property name="toolTip">
         <string comment="Calculate ODF value as tensor value in the according direction" extracomment="Calculate ODF value as tensor value in the according direction">Calculate ODF value as tensor value in the according direction</string>
        </property>
        <property name="statusTip">
         <string/>
        </property>
        <property name="whatsThis">
         <string notr="true"/>
        </property>
        <property name="text">
         <string>Q-Ball Image Estimation</string>
        </property>
       </widget>
      </item>
     </layout>
    </widget>
   </item>
   <item>
    <widget class="QGroupBox" name="groupBox_6">
     <property name="title">
      <string>Tensor reconstruction correction</string>
     </property>
     <layout class="QVBoxLayout" name="verticalLayout_3">
      <item>
       <widget class="QCheckBox" name="m_Advanced3">
        <property name="text">
         <string>Advanced Settings</string>
        </property>
        <property name="checked">
         <bool>false</bool>
        </property>
       </widget>
      </item>
      <item>
       <widget class="QFrame" name="frame_6">
        <property name="frameShape">
         <enum>QFrame::StyledPanel</enum>
        </property>
        <property name="frameShadow">
         <enum>QFrame::Raised</enum>
        </property>
        <layout class="QFormLayout" name="formLayout_4">
         <property name="fieldGrowthPolicy">
          <enum>QFormLayout::AllNonFixedFieldsGrow</enum>
         </property>
         <item row="0" column="0">
          <widget class="QLabel" name="m_TensorReconstructionThresholdLabel_3">
           <property name="text">
            <string>B0 Threshold</string>
           </property>
           <property name="wordWrap">
            <bool>false</bool>
           </property>
          </widget>
         </item>
         <item row="0" column="1">
          <widget class="QLineEdit" name="m_ReconstructionThreshold">
           <property name="text">
            <string>50</string>
           </property>
          </widget>
         </item>
        </layout>
       </widget>
      </item>
      <item>
       <widget class="QCommandLinkButton" name="m_ReconstructionWithCorrection">
        <property name="enabled">
         <bool>false</bool>
        </property>
        <property name="toolTip">
         <string/>
        </property>
        <property name="statusTip">
         <string/>
        </property>
        <property name="whatsThis">
         <string notr="true"/>
        </property>
        <property name="text">
         <string>Reconstruction with correction</string>
        </property>
       </widget>
      </item>
     </layout>
    </widget>
   </item>
   <item>
    <widget class="QCheckBox" name="m_TeemToggle">
     <property name="enabled">
      <bool>true</bool>
     </property>
     <property name="text">
      <string>Teem Reconstruction</string>
     </property>
     <property name="checked">
      <bool>true</bool>
     </property>
    </widget>
   </item>
   <item>
    <widget class="QGroupBox" name="groupBox_3">
     <property name="title">
      <string>Teem Reconstruction</string>
     </property>
     <layout class="QVBoxLayout" name="verticalLayout_2">
      <item>
       <widget class="QCheckBox" name="m_Advanced2">
        <property name="text">
         <string>Advanced Settings</string>
        </property>
       </widget>
      </item>
      <item>
       <widget class="QFrame" name="frame_2">
        <property name="frameShape">
         <enum>QFrame::StyledPanel</enum>
        </property>
        <property name="frameShadow">
         <enum>QFrame::Raised</enum>
        </property>
        <layout class="QFormLayout" name="formLayout_2">
         <property name="fieldGrowthPolicy">
          <enum>QFormLayout::AllNonFixedFieldsGrow</enum>
         </property>
         <item row="3" column="0">
          <widget class="QLabel" name="m_TensorEstimationTeemNumItsLabel_2">
           <property name="toolTip">
            <string>important in case of method wls</string>
           </property>
           <property name="text">
            <string># Iterations </string>
           </property>
           <property name="wordWrap">
            <bool>false</bool>
           </property>
          </widget>
         </item>
         <item row="3" column="1">
          <widget class="QSpinBox" name="m_TensorEstimationTeemNumItsSpin"/>
         </item>
         <item row="4" column="0">
          <widget class="QLabel" name="m_TensorEstimationTeemFuzzyLabel">
           <property name="toolTip">
            <string comment="how fuzzy the confidence boundary should be. By default, confidence boundary is perfectly sharp (float); default: &quot;0&quot;" extracomment="how fuzzy the confidence boundary should be. By default, confidence boundary is perfectly sharp (float); default: &quot;0&quot;">how fuzzy the confidence boundary should be. By default, confidence boundary is perfectly sharp (float); default: &quot;0&quot;</string>
           </property>
           <property name="statusTip">
            <string comment="how fuzzy the confidence boundary should be. By default, confidence boundary is perfectly sharp (float); default: &quot;0&quot;" extracomment="how fuzzy the confidence boundary should be. By default, confidence boundary is perfectly sharp (float); default: &quot;0&quot;">how fuzzy the confidence boundary should be. By default, confidence boundary is perfectly sharp (float); default: &quot;0&quot;</string>
           </property>
           <property name="whatsThis">
            <string comment="how fuzzy the confidence boundary should be. By default, confidence boundary is perfectly sharp (float); default: &quot;0&quot;" extracomment="how fuzzy the confidence boundary should be. By default, confidence boundary is perfectly sharp (float); default: &quot;0&quot;">how fuzzy the confidence boundary should be. By default, confidence boundary is perfectly sharp (float); default: &quot;0&quot;</string>
           </property>
           <property name="text">
            <string>Fuzzy confidence</string>
           </property>
           <property name="wordWrap">
            <bool>false</bool>
           </property>
          </widget>
         </item>
         <item row="4" column="1">
          <widget class="QLineEdit" name="m_TensorEstimationTeemFuzzyEdit">
           <property name="sizePolicy">
            <sizepolicy hsizetype="Preferred" vsizetype="Preferred">
             <horstretch>0</horstretch>
             <verstretch>0</verstretch>
            </sizepolicy>
           </property>
           <property name="toolTip">
            <string comment="how fuzzy the confidence boundary should be. By default, confidence boundary is perfectly sharp (float); default: &quot;0&quot;" extracomment="how fuzzy the confidence boundary should be. By default, confidence boundary is perfectly sharp (float); default: &quot;0&quot;">how fuzzy the confidence boundary should be. By default, confidence boundary is perfectly sharp (float); default: &quot;0&quot;</string>
           </property>
           <property name="statusTip">
            <string comment="how fuzzy the confidence boundary should be. By default, confidence boundary is perfectly sharp (float); default: &quot;0&quot;" extracomment="how fuzzy the confidence boundary should be. By default, confidence boundary is perfectly sharp (float); default: &quot;0&quot;">how fuzzy the confidence boundary should be. By default, confidence boundary is perfectly sharp (float); default: &quot;0&quot;</string>
           </property>
           <property name="whatsThis">
            <string comment="how fuzzy the confidence boundary should be. By default, confidence boundary is perfectly sharp (float); default: &quot;0&quot;" extracomment="how fuzzy the confidence boundary should be. By default, confidence boundary is perfectly sharp (float); default: &quot;0&quot;">how fuzzy the confidence boundary should be. By default, confidence boundary is perfectly sharp (float); default: &quot;0&quot;</string>
           </property>
          </widget>
         </item>
         <item row="5" column="0">
          <widget class="QLabel" name="m_TensorEstimationTeemMinValLabel_2">
           <property name="toolTip">
            <string comment="minimum plausible value (especially important for linear least squares estimation) (double); default: &quot;1.0&quot;" extracomment="minimum plausible value (especially important for linear least squares estimation) (double); default: &quot;1.0&quot;">minimum plausible value (especially important for linear least squares estimation) (double); default: &quot;1.0&quot;</string>
           </property>
           <property name="statusTip">
            <string comment="minimum plausible value (especially important for linear least squares estimation) (double); default: &quot;1.0&quot;" extracomment="minimum plausible value (especially important for linear least squares estimation) (double); default: &quot;1.0&quot;">minimum plausible value (especially important for linear least squares estimation) (double); default: &quot;1.0&quot;</string>
           </property>
           <property name="whatsThis">
            <string comment="minimum plausible value (especially important for linear least squares estimation) (double); default: &quot;1.0&quot;" extracomment="minimum plausible value (especially important for linear least squares estimation) (double); default: &quot;1.0&quot;">minimum plausible value (especially important for linear least squares estimation) (double); default: &quot;1.0&quot;</string>
           </property>
           <property name="text">
            <string>Min plausible value</string>
           </property>
           <property name="wordWrap">
            <bool>false</bool>
           </property>
          </widget>
         </item>
         <item row="6" column="0">
          <widget class="QLabel" name="m_TensorEstimationTeemSigmaLabel_2">
           <property name="toolTip">
            <string comment="Rician noise parameter (float)" extracomment="Rician noise parameter (float)">Rician noise parameter (float)</string>
           </property>
           <property name="statusTip">
            <string comment="Rician noise parameter (float)" extracomment="Rician noise parameter (float)">Rician noise parameter (float)</string>
           </property>
           <property name="whatsThis">
            <string comment="Rician noise parameter (float)" extracomment="Rician noise parameter (float)">Rician noise parameter (float)</string>
           </property>
           <property name="text">
            <string>Sigma</string>
           </property>
           <property name="wordWrap">
            <bool>false</bool>
           </property>
          </widget>
         </item>
         <item row="5" column="1">
          <widget class="QLineEdit" name="m_TensorEstimationTeemMinValEdit">
           <property name="sizePolicy">
            <sizepolicy hsizetype="Preferred" vsizetype="Fixed">
             <horstretch>0</horstretch>
             <verstretch>0</verstretch>
            </sizepolicy>
           </property>
           <property name="toolTip">
            <string comment="minimum plausible value (especially important for linear least squares estimation) (double); default: &quot;1.0&quot;" extracomment="minimum plausible value (especially important for linear least squares estimation) (double); default: &quot;1.0&quot;">minimum plausible value (especially important for linear least squares estimation) (double); default: &quot;1.0&quot;</string>
           </property>
           <property name="statusTip">
            <string comment="minimum plausible value (especially important for linear least squares estimation) (double); default: &quot;1.0&quot;" extracomment="minimum plausible value (especially important for linear least squares estimation) (double); default: &quot;1.0&quot;">minimum plausible value (especially important for linear least squares estimation) (double); default: &quot;1.0&quot;</string>
           </property>
           <property name="whatsThis">
            <string comment="minimum plausible value (especially important for linear least squares estimation) (double); default: &quot;1.0&quot;" extracomment="minimum plausible value (especially important for linear least squares estimation) (double); default: &quot;1.0&quot;">minimum plausible value (especially important for linear least squares estimation) (double); default: &quot;1.0&quot;</string>
           </property>
          </widget>
         </item>
         <item row="6" column="1">
          <widget class="QLineEdit" name="m_TensorEstimationTeemSigmaEdit">
           <property name="sizePolicy">
            <sizepolicy hsizetype="Preferred" vsizetype="Fixed">
             <horstretch>0</horstretch>
             <verstretch>0</verstretch>
            </sizepolicy>
           </property>
           <property name="toolTip">
            <string comment="Rician noise parameter (float)" extracomment="Rician noise parameter (float)">Rician noise parameter (float)</string>
           </property>
           <property name="statusTip">
            <string comment="Rician noise parameter (float)" extracomment="Rician noise parameter (float)">Rician noise parameter (float)</string>
           </property>
           <property name="whatsThis">
            <string comment="Rician noise parameter (float)" extracomment="Rician noise parameter (float)">Rician noise parameter (float)</string>
           </property>
          </widget>
         </item>
         <item row="2" column="1">
          <widget class="QComboBox" name="m_TensorEstimationTeemEstimationMethodCombo"/>
         </item>
         <item row="2" column="0">
          <widget class="QLabel" name="label">
           <property name="text">
            <string>Method</string>
           </property>
          </widget>
         </item>
         <item row="1" column="0">
          <widget class="QCheckBox" name="m_TensorEstimationManualThreashold">
           <property name="text">
            <string>B0-Threshold</string>
           </property>
          </widget>
         </item>
         <item row="1" column="1">
          <widget class="QLineEdit" name="m_TensorReconstructionThreasholdEdit_2">
           <property name="enabled">
            <bool>false</bool>
           </property>
           <property name="text">
            <string>0</string>
           </property>
          </widget>
         </item>
        </layout>
       </widget>
      </item>
      <item>
       <widget class="QCommandLinkButton" name="m_TeemReconstruction">
        <property name="enabled">
         <bool>false</bool>
        </property>
        <property name="text">
         <string>Teem Tensor Reconstruction</string>
        </property>
       </widget>
      </item>
     </layout>
    </widget>
   </item>
   <item>
    <widget class="QGroupBox" name="groupBox_5">
     <property name="title">
      <string>Residuals</string>
     </property>
     <property name="checkable">
      <bool>false</bool>
     </property>
     <property name="checked">
      <bool>false</bool>
     </property>
     <layout class="QVBoxLayout" name="verticalLayout_6">
      <item>
       <widget class="QFrame" name="frame_3">
        <property name="frameShape">
         <enum>QFrame::StyledPanel</enum>
        </property>
        <property name="frameShadow">
         <enum>QFrame::Raised</enum>
        </property>
        <layout class="QVBoxLayout" name="verticalLayout_7">
         <item>
          <widget class="QCommandLinkButton" name="m_ResidualButton">
           <property name="enabled">
            <bool>false</bool>
           </property>
           <property name="toolTip">
            <string comment="Calculate ODF value as tensor value in the according direction" extracomment="Calculate ODF value as tensor value in the according direction">Calculate the residual from a dti and a dwi iimage</string>
           </property>
           <property name="statusTip">
            <string/>
           </property>
           <property name="whatsThis">
            <string notr="true"/>
           </property>
           <property name="text">
            <string>Residual Image Calculation</string>
           </property>
          </widget>
         </item>
         <item>
          <widget class="QTabWidget" name="m_ResidualTab">
           <property name="currentIndex">
            <number>1</number>
           </property>
           <widget class="QWidget" name="tab">
            <attribute name="title">
             <string>Per volume</string>
            </attribute>
            <layout class="QVBoxLayout" name="verticalLayout_8">
             <item>
              <widget class="QmitkResidualAnalysisWidget" name="m_ResidualAnalysis" native="true">
               <property name="minimumSize">
                <size>
                 <width>200</width>
                 <height>300</height>
                </size>
               </property>
              </widget>
             </item>
            </layout>
           </widget>
           <widget class="QWidget" name="tab_2">
            <attribute name="title">
             <string>Per slice</string>
            </attribute>
            <layout class="QVBoxLayout" name="verticalLayout_10">
             <item>
              <widget class="QLabel" name="label_2">
               <property name="text">
                <string>outliers per slice</string>
               </property>
              </widget>
             </item>
             <item>
              <widget class="QFrame" name="frame_5">
               <property name="frameShape">
                <enum>QFrame::StyledPanel</enum>
               </property>
               <property name="frameShadow">
                <enum>QFrame::Raised</enum>
               </property>
               <layout class="QHBoxLayout" name="horizontalLayout_2">
                <item>
                 <widget class="QmitkResidualViewWidget" name="m_PerSliceView">
                  <property name="maximumSize">
                   <size>
                    <width>300</width>
                    <height>400</height>
                   </size>
                  </property>
                 </widget>
                </item>
                <item>
                 <widget class="QFrame" name="frame_4">
                  <property name="frameShape">
                   <enum>QFrame::StyledPanel</enum>
                  </property>
                  <property name="frameShadow">
                   <enum>QFrame::Raised</enum>
                  </property>
                  <layout class="QVBoxLayout" name="verticalLayout_9">
                   <item>
                    <widget class="QLabel" name="m_UpperLabel">
                     <property name="text">
                      <string/>
                     </property>
                    </widget>
                   </item>
                   <item>
                    <widget class="QGraphicsView" name="m_LegendView">
                     <property name="maximumSize">
                      <size>
                       <width>20</width>
                       <height>255</height>
                      </size>
                     </property>
                    </widget>
                   </item>
                   <item>
                    <widget class="QLabel" name="m_LowerLabel">
                     <property name="text">
                      <string/>
                     </property>
                    </widget>
                   </item>
                  </layout>
                 </widget>
                </item>
               </layout>
              </widget>
             </item>
             <item>
              <widget class="QLabel" name="m_PositionLabel">
               <property name="text">
                <string>Volume: .., Slice:..</string>
               </property>
              </widget>
             </item>
            </layout>
           </widget>
          </widget>
         </item>
         <item>
          <widget class="QCheckBox" name="m_PercentagesOfOutliers">
           <property name="enabled">
            <bool>false</bool>
           </property>
           <property name="text">
            <string>percentages of error</string>
           </property>
          </widget>
         </item>
        </layout>
       </widget>
      </item>
     </layout>
    </widget>
   </item>
   <item>
    <spacer name="verticalSpacer">
     <property name="orientation">
      <enum>Qt::Vertical</enum>
     </property>
     <property name="sizeHint" stdset="0">
      <size>
       <width>20</width>
       <height>1150</height>
      </size>
     </property>
    </spacer>
   </item>
  </layout>
 </widget>
 <layoutdefault spacing="6" margin="11"/>
 <customwidgets>
  <customwidget>
   <class>QmitkResidualAnalysisWidget</class>
   <extends>QWidget</extends>
   <header>QmitkResidualAnalysisWidget.h</header>
   <container>1</container>
  </customwidget>
  <customwidget>
   <class>QmitkResidualViewWidget</class>
   <extends>QGraphicsView</extends>
   <header>QmitkResidualViewWidget.h</header>
  </customwidget>
 </customwidgets>
 <resources/>
 <connections/>
</ui><|MERGE_RESOLUTION|>--- conflicted
+++ resolved
@@ -6,13 +6,8 @@
    <rect>
     <x>0</x>
     <y>0</y>
-<<<<<<< HEAD
     <width>363</width>
     <height>1303</height>
-=======
-    <width>345</width>
-    <height>1486</height>
->>>>>>> 99287e62
    </rect>
   </property>
   <property name="minimumSize">
@@ -335,7 +330,7 @@
     </widget>
    </item>
    <item>
-    <widget class="QGroupBox" name="groupBox_6">
+    <widget class="QGroupBox" name="m_GroupBoxCorrection">
      <property name="title">
       <string>Tensor reconstruction correction</string>
      </property>
