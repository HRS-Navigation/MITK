
IF(MITK_USE_BLUEBERRY)

  SET(MITK_DEFAULT_SUBPROJECTS MITK-Plugins)

  SET(_mitk_bundles_default

  )

  IF(MITK_USE_Python)
    LIST(APPEND _mitk_bundles_default org.mitk.gui.qt.python.console)
  ENDIF()
  
  IF(QT4_FOUND)
    LIST(APPEND _mitk_bundles_default "org.mitk.gui.qt.imagenavigator")

    # BlueBerry depends on CTK which depends on Qt, so we
    # need the Qt include direcotries
    INCLUDE(${QT_USE_FILE})
  ENDIF()

  SET(PLUGIN_EXCLUDE_LIST
    org.mitk.core.ext
    org.mitk.core.jobs
    org.mitk.diffusionimaging
    org.mitk.gui.qt.diffusionimaging
    org.mitk.gui.qt.dtiatlasapp
    org.mitk.gui.qt.diffusionimagingapp
    org.mitk.gui.qt.examples
    org.mitk.gui.qt.ext
    org.mitk.gui.qt.extapplication
    org.mitk.gui.qt.datamanager
    org.mitk.gui.qt.segmentation
    org.mitk.planarfigure
    org.mitk.gui.qt.igtnavigationtoolmanager
    org.mitk.gui.qt.igttrackingtoolbox
    org.mitk.gui.qt.igttrackinglab
    org.mitk.gui.qt.igttutorial
    org.mitk.gui.qt.igttoolpairnavigation
    org.mitk.gui.qt.basicimageprocessing
    org.mitk.gui.qt.navigationdataplayer
    org.mitk.gui.qt.tofutil
    org.mitk.gui.qt.toftutorial
    org.mitk.gui.qt.imagenavigator
    org.mitk.gui.qt.moviemaker
    org.mitk.gui.qt.imagestatistics
    org.mitk.gui.qt.materialeditor
    org.mitk.gui.qt.ugvisualization
    org.mitk.gui.qt.measurement
    org.mitk.gui.qt.imagecropper
<<<<<<< HEAD
    org.mitk.gui.qt.pointbasedregistration
=======
    org.mitk.gui.qt.viewinitialization
>>>>>>> 7472dea3
    org.mitk.gui.qt.volumevisualization
    org.mitk.gui.qt.pointsetinteraction
    org.mitk.gui.qt.videoplayer
    org.mitk.gui.qt.python.console
	org.mitk.gui.qt.registration
 )

  MACRO_COLLECT_PLUGINS(OUTPUT_DIR ${CMAKE_RUNTIME_OUTPUT_DIRECTORY}/ExtBundles
                        CACHE_PLUGIN_SOURCE_DIRS MITK_MODULES_PLUGIN_SOURCE_DIRS
                        CACHE_PLUGIN_OUTPUT_DIRS MITK_MODULES_PLUGIN_OUTPUT_DIRS
                        CACHE_PLUGIN_TARGETS MITK_MODULES_ENABLED_PLUGINS
                        BUNDLE_LIST_PATH "${MITK_BINARY_DIR}/Bundles/MITKModulesBundleList.cmake"
                        CMAKE_CACHE_PREFIX "MITK"
                        PLUGIN_DEFAULT_ON ${_mitk_bundles_default}
                        PLUGIN_EXCLUDES ${PLUGIN_EXCLUDE_LIST}
                        ${MITK_BUILD_ALL_PLUGINS_OPTION})

ENDIF(MITK_USE_BLUEBERRY)<|MERGE_RESOLUTION|>--- conflicted
+++ resolved
@@ -48,11 +48,6 @@
     org.mitk.gui.qt.ugvisualization
     org.mitk.gui.qt.measurement
     org.mitk.gui.qt.imagecropper
-<<<<<<< HEAD
-    org.mitk.gui.qt.pointbasedregistration
-=======
-    org.mitk.gui.qt.viewinitialization
->>>>>>> 7472dea3
     org.mitk.gui.qt.volumevisualization
     org.mitk.gui.qt.pointsetinteraction
     org.mitk.gui.qt.videoplayer
