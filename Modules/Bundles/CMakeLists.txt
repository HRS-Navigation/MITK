
IF(MITK_USE_BLUEBERRY)

  SET(MITK_DEFAULT_SUBPROJECTS MITK-Plugins)

  SET(_mitk_bundles_default

  )

  IF(QT4_FOUND)
    LIST(APPEND _mitk_bundles_default "org.mitk.gui.qt.imagenavigator")

    # BlueBerry depends on CTK which depends on Qt, so we
    # need the Qt include direcotries
    INCLUDE(${QT_USE_FILE})
  ENDIF()

  SET(PLUGIN_EXCLUDE_LIST
    org.mitk.core.ext
    org.mitk.gui.qt.volumetry
    org.mitk.core.jobs
    org.mitk.diffusionimaging
    org.mitk.gui.qt.diffusionimaging
    org.mitk.gui.qt.ext
    org.mitk.gui.qt.extapplication
    org.mitk.gui.qt.datamanager
    org.mitk.gui.qt.regiongrowing
    org.mitk.gui.qt.segmentation
    org.mitk.planarfigure
    org.mitk.gui.qt.igtnavigationtoolmanager
    org.mitk.gui.qt.igttrackingtoolbox
    org.mitk.gui.qt.igttoolpairnavigation
    org.mitk.gui.qt.basicimageprocessing
    org.mitk.gui.qt.colourimageprocessing
    org.mitk.gui.qt.navigationdataplayer
    org.mitk.gui.qt.tofutil
    org.mitk.gui.qt.imagenavigator
    org.mitk.gui.qt.moviemaker
<<<<<<< HEAD
    org.mitk.gui.qt.deformableregistration
    org.mitk.gui.qt.rigidregistration
=======
	org.mitk.gui.qt.imagestatistics
>>>>>>> 92147366
  )

  MACRO_COLLECT_PLUGINS(OUTPUT_DIR ${CMAKE_RUNTIME_OUTPUT_DIRECTORY}/ExtBundles
                        CACHE_PLUGIN_SOURCE_DIRS MITK_MODULES_PLUGIN_SOURCE_DIRS
                        CACHE_PLUGIN_OUTPUT_DIRS MITK_MODULES_PLUGIN_OUTPUT_DIRS
                        CACHE_PLUGIN_TARGETS MITK_MODULES_ENABLED_PLUGINS
                        BUNDLE_LIST_PATH "${MITK_BINARY_DIR}/Bundles/MITKModulesBundleList.cmake"
                        CMAKE_CACHE_PREFIX "MITK"
                        PLUGIN_DEFAULT_ON ${_mitk_bundles_default}
                        PLUGIN_EXCLUDES ${PLUGIN_EXCLUDE_LIST}
                        ${MITK_BUILD_ALL_PLUGINS_OPTION})

ENDIF(MITK_USE_BLUEBERRY)<|MERGE_RESOLUTION|>--- conflicted
+++ resolved
@@ -36,12 +36,9 @@
     org.mitk.gui.qt.tofutil
     org.mitk.gui.qt.imagenavigator
     org.mitk.gui.qt.moviemaker
-<<<<<<< HEAD
     org.mitk.gui.qt.deformableregistration
     org.mitk.gui.qt.rigidregistration
-=======
-	org.mitk.gui.qt.imagestatistics
->>>>>>> 92147366
+    org.mitk.gui.qt.imagestatistics
   )
 
   MACRO_COLLECT_PLUGINS(OUTPUT_DIR ${CMAKE_RUNTIME_OUTPUT_DIRECTORY}/ExtBundles
