/*=========================================================================
 
 Program:   Medical Imaging & Interaction Toolkit
 Language:  C++
 Date:      $Date: 2008-10-30 12:33:31 +0100 (Do, 30 Okt 2008) $
 Version:   $Revision: 15606 $
 
 Copyright (c) German Cancer Research Center, Division of Medical and
 Biological Informatics. All rights reserved.
 See MITKCopyright.txt or http://www.mitk.org/copyright.html for details.
 
 This software is distributed WITHOUT ANY WARRANTY; without even
 the implied warranty of MERCHANTABILITY or FITNESS FOR A PARTICULAR
 PURPOSE.  See the above copyright notices for more information.
 
 =========================================================================*/

#include "QmitkSlicesInterpolator.h"

#include "QmitkStdMultiWidget.h"
#include "QmitkSelectableGLWidget.h"

#include "mitkToolManager.h"
#include "mitkDataNodeFactory.h"
#include "mitkLevelWindowProperty.h"
#include "mitkColorProperty.h"
#include "mitkProperties.h"
#include "mitkRenderingManager.h"
#include "mitkOverwriteSliceImageFilter.h"
#include "mitkProgressBar.h"
#include "mitkGlobalInteraction.h"
#include "mitkOperationEvent.h"
#include "mitkUndoController.h"
#include "mitkInteractionConst.h"
#include "mitkApplyDiffImageOperation.h"
#include "mitkDiffImageApplier.h"
#include "mitkSegTool2D.h"
#include "mitkCoreObjectFactory.h"
#include "mitkSurfaceToImageFilter.h"

#include <itkCommand.h>

#include <QCheckBox>
#include <QPushButton>
#include <QMenu>
#include <QCursor>
#include <QHBoxLayout>
#include <QMessageBox>


#define ROUND(a)     ((a)>0 ? (int)((a)+0.5) : -(int)(0.5-(a)))

const std::map<QAction*, unsigned int> QmitkSlicesInterpolator::createActionToSliceDimension()
{
  std::map<QAction*, unsigned int> actionToSliceDimension;
  actionToSliceDimension[new QAction("Transversal (red window)", 0)] = 2;
  actionToSliceDimension[new QAction("Sagittal (green window)", 0)] = 0;
  actionToSliceDimension[new QAction("Coronal (blue window)", 0)] = 1;
  return actionToSliceDimension;
}


QmitkSlicesInterpolator::QmitkSlicesInterpolator(QWidget* parent, const char*  /*name*/)
:QWidget(parent),
ACTION_TO_SLICEDIMENSION( createActionToSliceDimension() ),
m_Interpolator( mitk::SegmentationInterpolationController::New() ),
m_MultiWidget(NULL),
m_ToolManager(NULL),
m_Initialized(false),
m_LastSliceDimension(2),
m_LastSliceIndex(0),
m_2DInterpolationEnabled(false),
m_3DInterpolationEnabled(false)
{

  m_SurfaceInterpolator = mitk::SurfaceInterpolationController::GetInstance();
  //Changes due to intergration of 3D interpolation
  QHBoxLayout* layout = new QHBoxLayout(this);

  QGridLayout* grid = new QGridLayout(this);

  m_CbHideMarkers = new QCheckBox("Show Position-Nodes", this);
  m_CbHideMarkers->setChecked(true);
  connect(m_CbHideMarkers, SIGNAL(toggled(bool)), this, SLOT(OnShowMarkers(bool)));
  connect(m_CbHideMarkers, SIGNAL(toggled(bool)), this, SIGNAL(SignalHideMarkerNodes(bool)));
  grid->addWidget(m_CbHideMarkers,0,2);

  m_BtnAccept3DInterpolation = new QPushButton("Accept...", this);
  m_BtnAccept3DInterpolation->setEnabled(false);
  connect(m_BtnAccept3DInterpolation, SIGNAL(clicked()), this, SLOT(OnAccept3DInterpolationClicked()));
  grid->addWidget(m_BtnAccept3DInterpolation, 0,1);

  m_BtnAcceptInterpolation = new QPushButton("Accept...", this);
  m_BtnAcceptInterpolation->setEnabled( false );
  connect( m_BtnAcceptInterpolation, SIGNAL(clicked()), this, SLOT(OnAcceptInterpolationClicked()) );
  grid->addWidget(m_BtnAcceptInterpolation,1,1);

  m_BtnAcceptAllInterpolations = new QPushButton("... for all slices", this);
  m_BtnAcceptAllInterpolations->setEnabled( false );
  connect( m_BtnAcceptAllInterpolations, SIGNAL(clicked()), this, SLOT(OnAcceptAllInterpolationsClicked()) );
  grid->addWidget(m_BtnAcceptAllInterpolations,1,2);

  m_RBtnEnable3DInterpolation = new QRadioButton("3D",this);
  connect(m_RBtnEnable3DInterpolation, SIGNAL(toggled(bool)), this, SLOT(On3DInterpolationEnabled(bool)));
  connect(m_RBtnEnable3DInterpolation, SIGNAL(toggled(bool)), this, SIGNAL(Signal3DInterpolationEnabled(bool)));
  connect(m_RBtnEnable3DInterpolation, SIGNAL(toggled(bool)), this, SIGNAL(SignalRememberContourPositions(bool)));
  m_RBtnEnable3DInterpolation->setChecked(true);
  grid->addWidget(m_RBtnEnable3DInterpolation,0,0);

  m_RBtnEnable2DInterpolation = new QRadioButton("2D",this);
  connect(m_RBtnEnable2DInterpolation, SIGNAL(toggled(bool)), this, SLOT(On2DInterpolationEnabled(bool)));
  grid->addWidget(m_RBtnEnable2DInterpolation,1,0);

  m_RBtnDisableInterpolation = new QRadioButton("Disable Interpolation", this);
  m_RBtnDisableInterpolation->setEnabled(true);
  grid->addWidget(m_RBtnDisableInterpolation, 2,0,1,2);

  m_GroupBoxEnableExclusiveInterpolationMode = new QGroupBox("Interpolation", this);
  m_GroupBoxEnableExclusiveInterpolationMode->setLayout(grid);
  layout->addWidget(m_GroupBoxEnableExclusiveInterpolationMode);
  
  itk::ReceptorMemberCommand<QmitkSlicesInterpolator>::Pointer command = itk::ReceptorMemberCommand<QmitkSlicesInterpolator>::New();
  command->SetCallbackFunction( this, &QmitkSlicesInterpolator::OnInterpolationInfoChanged );
  InterpolationInfoChangedObserverTag = m_Interpolator->AddObserver( itk::ModifiedEvent(), command );

  itk::ReceptorMemberCommand<QmitkSlicesInterpolator>::Pointer command2 = itk::ReceptorMemberCommand<QmitkSlicesInterpolator>::New();
  command2->SetCallbackFunction( this, &QmitkSlicesInterpolator::OnSurfaceInterpolationInfoChanged );
  SurfaceInterpolationInfoChangedObserverTag = m_SurfaceInterpolator->AddObserver( itk::ModifiedEvent(), command2 );
  
  // feedback node and its visualization properties
  m_FeedbackNode = mitk::DataNode::New();
  mitk::CoreObjectFactory::GetInstance()->SetDefaultProperties( m_FeedbackNode );
  
  m_FeedbackNode->SetProperty( "binary", mitk::BoolProperty::New(true) );
  m_FeedbackNode->SetProperty( "outline binary", mitk::BoolProperty::New(true) );
  m_FeedbackNode->SetProperty( "color", mitk::ColorProperty::New(255.0, 255.0, 0.0) );
  m_FeedbackNode->SetProperty( "texture interpolation", mitk::BoolProperty::New(false) );
  m_FeedbackNode->SetProperty( "layer", mitk::IntProperty::New( 20 ) );
  m_FeedbackNode->SetProperty( "levelwindow", mitk::LevelWindowProperty::New( mitk::LevelWindow(0, 1) ) );
  m_FeedbackNode->SetProperty( "name", mitk::StringProperty::New("Interpolation feedback") );
  m_FeedbackNode->SetProperty( "opacity", mitk::FloatProperty::New(0.8) );
  m_FeedbackNode->SetProperty( "helper object", mitk::BoolProperty::New(true) );

  m_InterpolatedSurfaceNode = mitk::DataNode::New();
  m_InterpolatedSurfaceNode->SetProperty( "color", mitk::ColorProperty::New(255.0, 255.0, 0.0) );
  m_InterpolatedSurfaceNode->SetProperty( "name", mitk::StringProperty::New("Surface Interpolation feedback") );
  m_InterpolatedSurfaceNode->SetProperty( "opacity", mitk::FloatProperty::New(0.5) );
  m_InterpolatedSurfaceNode->SetProperty( "includeInBoundingBox", mitk::BoolProperty::New(false));
  m_InterpolatedSurfaceNode->SetProperty( "helper object", mitk::BoolProperty::New(true) );
  m_InterpolatedSurfaceNode->SetVisibility(false);

  m_3DContourNode = mitk::DataNode::New();
  m_3DContourNode->SetProperty( "color", mitk::ColorProperty::New(0.0, 0.0, 0.0) );
  m_3DContourNode->SetProperty("helper object", mitk::BoolProperty::New(true));
  m_3DContourNode->SetProperty( "name", mitk::StringProperty::New("Drawn Contours") );
  m_3DContourNode->SetProperty("material.representation", mitk::VtkRepresentationProperty::New(VTK_WIREFRAME));
  m_3DContourNode->SetProperty("material.wireframeLineWidth", mitk::FloatProperty::New(2.0f));
  m_3DContourNode->SetProperty("3DContourContainer", mitk::BoolProperty::New(true));
  m_3DContourNode->SetProperty( "includeInBoundingBox", mitk::BoolProperty::New(false));
  m_3DContourNode->SetVisibility(false, mitk::BaseRenderer::GetInstance( mitk::BaseRenderer::GetRenderWindowByName("stdmulti.widget1")));
  m_3DContourNode->SetVisibility(false, mitk::BaseRenderer::GetInstance( mitk::BaseRenderer::GetRenderWindowByName("stdmulti.widget2")));
  m_3DContourNode->SetVisibility(false, mitk::BaseRenderer::GetInstance( mitk::BaseRenderer::GetRenderWindowByName("stdmulti.widget3")));
  m_3DContourNode->SetVisibility(false, mitk::BaseRenderer::GetInstance( mitk::BaseRenderer::GetRenderWindowByName("stdmulti.widget4")));
  
  QWidget::setContentsMargins(0, 0, 0, 0);
  if ( QWidget::layout() != NULL )
  {
    QWidget::layout()->setContentsMargins(0, 0, 0, 0);
  }
}

void QmitkSlicesInterpolator::SetDataStorage( mitk::DataStorage& storage )
{
  m_DataStorage = &storage;
  m_SurfaceInterpolator->SetDataStorage(storage);
}

mitk::DataStorage* QmitkSlicesInterpolator::GetDataStorage()
{
  if ( m_DataStorage.IsNotNull() )
  {
    return m_DataStorage;
  }
  else
  {
    return NULL;
  }
}


void QmitkSlicesInterpolator::Initialize(mitk::ToolManager* toolManager, QmitkStdMultiWidget* multiWidget)
{
  if (m_Initialized)
  {
    // remove old observers
    if (m_ToolManager)
    {
      m_ToolManager->WorkingDataChanged 
      -= mitk::MessageDelegate<QmitkSlicesInterpolator>( this, &QmitkSlicesInterpolator::OnToolManagerWorkingDataModified );
      
      m_ToolManager->ReferenceDataChanged 
      -= mitk::MessageDelegate<QmitkSlicesInterpolator>( this, &QmitkSlicesInterpolator::OnToolManagerReferenceDataModified );
    }
    
    if (m_MultiWidget)
    {
      disconnect( m_MultiWidget, SIGNAL(destroyed(QObject*)), this, SLOT(OnMultiWidgetDeleted(QObject*)) );
      mitk::SliceNavigationController* slicer = m_MultiWidget->mitkWidget1->GetSliceNavigationController();
      slicer->RemoveObserver( TSliceObserverTag );
      slicer->RemoveObserver( TTimeObserverTag );
      slicer = m_MultiWidget->mitkWidget2->GetSliceNavigationController();
      slicer->RemoveObserver( SSliceObserverTag );
      slicer->RemoveObserver( STimeObserverTag );
      slicer = m_MultiWidget->mitkWidget3->GetSliceNavigationController();
      slicer->RemoveObserver( FSliceObserverTag );
      slicer->RemoveObserver( FTimeObserverTag );
    }
    
    //return;
  }
  
  m_MultiWidget = multiWidget;
  
  connect( m_MultiWidget, SIGNAL(destroyed(QObject*)), this, SLOT(OnMultiWidgetDeleted(QObject*)) );
  
  m_ToolManager = toolManager;
  
  if (m_ToolManager)
  {
    // set enabled only if a segmentation is selected
    mitk::DataNode* node = m_ToolManager->GetWorkingData(0);
    QWidget::setEnabled( node != NULL );
    
    // react whenever the set of selected segmentation changes
    m_ToolManager->WorkingDataChanged += mitk::MessageDelegate<QmitkSlicesInterpolator>( this, &QmitkSlicesInterpolator::OnToolManagerWorkingDataModified );
    m_ToolManager->ReferenceDataChanged += mitk::MessageDelegate<QmitkSlicesInterpolator>( this, &QmitkSlicesInterpolator::OnToolManagerReferenceDataModified );
    
    // connect to the steppers of the three multi widget widgets. after each change, call the interpolator
    if (m_MultiWidget)
    {
      mitk::SliceNavigationController* slicer = m_MultiWidget->mitkWidget1->GetSliceNavigationController();
      m_TimeStep.resize(3);
      m_TimeStep[2] = slicer->GetTime()->GetPos();
      {
        itk::MemberCommand<QmitkSlicesInterpolator>::Pointer command = itk::MemberCommand<QmitkSlicesInterpolator>::New();
        command->SetCallbackFunction( this, &QmitkSlicesInterpolator::OnTransversalTimeChanged );
        TTimeObserverTag = slicer->AddObserver( mitk::SliceNavigationController::GeometryTimeEvent(NULL, 0), command );
      }
      
      {
        itk::ReceptorMemberCommand<QmitkSlicesInterpolator>::Pointer command = itk::ReceptorMemberCommand<QmitkSlicesInterpolator>::New();
        command->SetCallbackFunction( this, &QmitkSlicesInterpolator::OnTransversalSliceChanged );
        TSliceObserverTag = slicer->AddObserver( mitk::SliceNavigationController::GeometrySliceEvent(NULL, 0), command );
      }
      
      // connect to the steppers of the three multi widget widgets. after each change, call the interpolator
      slicer = m_MultiWidget->mitkWidget2->GetSliceNavigationController();
      m_TimeStep[0] = slicer->GetTime()->GetPos();
      {
        itk::MemberCommand<QmitkSlicesInterpolator>::Pointer command = itk::MemberCommand<QmitkSlicesInterpolator>::New();
        command->SetCallbackFunction( this, &QmitkSlicesInterpolator::OnSagittalTimeChanged );
        STimeObserverTag = slicer->AddObserver( mitk::SliceNavigationController::GeometryTimeEvent(NULL, 0), command );
      }
      
      {
        itk::ReceptorMemberCommand<QmitkSlicesInterpolator>::Pointer command = itk::ReceptorMemberCommand<QmitkSlicesInterpolator>::New();
        command->SetCallbackFunction( this, &QmitkSlicesInterpolator::OnSagittalSliceChanged );
        SSliceObserverTag = slicer->AddObserver( mitk::SliceNavigationController::GeometrySliceEvent(NULL, 0), command );
      }
      
      // connect to the steppers of the three multi widget widgets. after each change, call the interpolator
      slicer = m_MultiWidget->mitkWidget3->GetSliceNavigationController();
      m_TimeStep[1] = slicer->GetTime()->GetPos();
      {
        itk::MemberCommand<QmitkSlicesInterpolator>::Pointer command = itk::MemberCommand<QmitkSlicesInterpolator>::New();
        command->SetCallbackFunction( this, &QmitkSlicesInterpolator::OnFrontalTimeChanged );
        FTimeObserverTag = slicer->AddObserver( mitk::SliceNavigationController::GeometryTimeEvent(NULL, 0), command );
      }
      
      {
        itk::ReceptorMemberCommand<QmitkSlicesInterpolator>::Pointer command = itk::ReceptorMemberCommand<QmitkSlicesInterpolator>::New();
        command->SetCallbackFunction( this, &QmitkSlicesInterpolator::OnFrontalSliceChanged );
        FSliceObserverTag = slicer->AddObserver( mitk::SliceNavigationController::GeometrySliceEvent(NULL, 0), command );
      }
    }
  }
  
  m_Initialized = true;
}

QmitkSlicesInterpolator::~QmitkSlicesInterpolator()
{ 
  if (m_MultiWidget)
  {
    mitk::SliceNavigationController* slicer;
    if(m_MultiWidget->mitkWidget1 != NULL)
    {
      slicer = m_MultiWidget->mitkWidget1->GetSliceNavigationController();
      slicer->RemoveObserver( TSliceObserverTag );
      slicer->RemoveObserver( TTimeObserverTag );
    }
    if(m_MultiWidget->mitkWidget2 != NULL)
    {
      slicer = m_MultiWidget->mitkWidget2->GetSliceNavigationController();
      slicer->RemoveObserver( SSliceObserverTag );
      slicer->RemoveObserver( STimeObserverTag );
    }
    if(m_MultiWidget->mitkWidget3 != NULL)
    {
      slicer = m_MultiWidget->mitkWidget3->GetSliceNavigationController();
      slicer->RemoveObserver( FSliceObserverTag );
      slicer->RemoveObserver( FTimeObserverTag );
    }
  }
}

void QmitkSlicesInterpolator::On2DInterpolationEnabled(bool status)
{

    OnInterpolationActivated(status);

}

void QmitkSlicesInterpolator::On3DInterpolationEnabled(bool status)
{
  On3DInterpolationActivated(status);
}

void QmitkSlicesInterpolator::OnInterpolationDisabled(bool status)
{
  OnInterpolationActivated(status);
  On3DInterpolationActivated(status);
}

void QmitkSlicesInterpolator::OnShowMarkers(bool state)
{
  mitk::DataStorage::SetOfObjects::ConstPointer allContourMarkers = m_DataStorage->GetSubset(mitk::NodePredicateProperty::New("isContourMarker"
    , mitk::BoolProperty::New(true)));

  for (mitk::DataStorage::SetOfObjects::ConstIterator it = allContourMarkers->Begin(); it != allContourMarkers->End(); ++it)
  {
    it->Value()->SetProperty("helper object", mitk::BoolProperty::New(!state));
  }

   mitk::DataStorage::SetOfObjects::ConstPointer contours3D = m_DataStorage->GetSubset(mitk::NodePredicateProperty::New("3DContourContainer"
    , mitk::BoolProperty::New(true)));

   if(!contours3D->empty())
     contours3D->at(0)->SetVisibility(state);
   mitk::RenderingManager::GetInstance()->RequestUpdate(mitk::BaseRenderer::GetInstance( mitk::BaseRenderer::GetRenderWindowByName("stdmulti.widget4"))->GetRenderWindow());
}

void QmitkSlicesInterpolator::OnToolManagerWorkingDataModified()
{
  if (m_2DInterpolationEnabled)
  {
    OnInterpolationActivated( true ); // re-initialize if needed
  }
  if (m_3DInterpolationEnabled)
  {
    On3DInterpolationActivated( true);
  }
}

void QmitkSlicesInterpolator::OnToolManagerReferenceDataModified()
{
  if (m_2DInterpolationEnabled)
  {
    OnInterpolationActivated( true ); // re-initialize if needed
  }
  if (m_3DInterpolationEnabled)
  {
    On3DInterpolationActivated( true);
  }
}


void QmitkSlicesInterpolator::OnTransversalTimeChanged(itk::Object* sender, const itk::EventObject& e)
{
  const mitk::SliceNavigationController::GeometryTimeEvent& event = dynamic_cast<const mitk::SliceNavigationController::GeometryTimeEvent&>(e);
  m_TimeStep[2] = event.GetPos();
  
  if (m_LastSliceDimension == 2)
  {
    mitk::SliceNavigationController* snc = dynamic_cast<mitk::SliceNavigationController*>( sender );
    if (snc) snc->SendSlice(); // will trigger a new interpolation
  }
}

void QmitkSlicesInterpolator::OnSagittalTimeChanged(itk::Object* sender, const itk::EventObject& e)
{
  const mitk::SliceNavigationController::GeometryTimeEvent& event = dynamic_cast<const mitk::SliceNavigationController::GeometryTimeEvent&>(e);
  m_TimeStep[0] = event.GetPos();
  
  if (m_LastSliceDimension == 0)
  {
    mitk::SliceNavigationController* snc = dynamic_cast<mitk::SliceNavigationController*>( sender );
    if (snc) snc->SendSlice(); // will trigger a new interpolation
  }
}

void QmitkSlicesInterpolator::OnFrontalTimeChanged(itk::Object* sender, const itk::EventObject& e)
{
  const mitk::SliceNavigationController::GeometryTimeEvent& event = dynamic_cast<const mitk::SliceNavigationController::GeometryTimeEvent&>(e);
  m_TimeStep[1] = event.GetPos();
  
  if (m_LastSliceDimension == 1)
  {
    mitk::SliceNavigationController* snc = dynamic_cast<mitk::SliceNavigationController*>( sender );
    if (snc) snc->SendSlice(); // will trigger a new interpolation
  }
}


void QmitkSlicesInterpolator::OnTransversalSliceChanged(const itk::EventObject& e)
{
  if ( TranslateAndInterpolateChangedSlice( e, 2 ) )
  {
    if (m_MultiWidget)
    {
      mitk::BaseRenderer::GetInstance(m_MultiWidget->mitkWidget1->GetRenderWindow())->RequestUpdate();
    }
  }
}

void QmitkSlicesInterpolator::OnSagittalSliceChanged(const itk::EventObject& e)
{
  if ( TranslateAndInterpolateChangedSlice( e, 0 ) )
  {
    if (m_MultiWidget)
    {
      mitk::BaseRenderer::GetInstance(m_MultiWidget->mitkWidget2->GetRenderWindow())->RequestUpdate();
    }
  }
}

void QmitkSlicesInterpolator::OnFrontalSliceChanged(const itk::EventObject& e)
{
  if ( TranslateAndInterpolateChangedSlice( e, 1 ) )
  {
    if (m_MultiWidget)
    {
      mitk::BaseRenderer::GetInstance(m_MultiWidget->mitkWidget3->GetRenderWindow())->RequestUpdate();
    }
  }
}

bool QmitkSlicesInterpolator::TranslateAndInterpolateChangedSlice(const itk::EventObject& e, unsigned int windowID)
{
  if (!m_2DInterpolationEnabled) return false;
  
  try
  {
    const mitk::SliceNavigationController::GeometrySliceEvent& event = dynamic_cast<const mitk::SliceNavigationController::GeometrySliceEvent&>(e);
    
    mitk::TimeSlicedGeometry* tsg = event.GetTimeSlicedGeometry();
    if (tsg && m_TimeStep.size() > windowID)
    {
      mitk::SlicedGeometry3D* slicedGeometry = dynamic_cast<mitk::SlicedGeometry3D*>(tsg->GetGeometry3D(m_TimeStep[windowID]));
      if (slicedGeometry)
      {
        mitk::PlaneGeometry* plane = dynamic_cast<mitk::PlaneGeometry*>(slicedGeometry->GetGeometry2D( event.GetPos() ));
        if (plane)
          Interpolate( plane, m_TimeStep[windowID] );
        return true;
      }    
    }
  }
  catch(std::bad_cast)
  {
    return false; // so what
  }
  
  return false;
}

void QmitkSlicesInterpolator::Interpolate( mitk::PlaneGeometry* plane, unsigned int timeStep )
{
  if (m_ToolManager)
  {
    mitk::DataNode* node = m_ToolManager->GetWorkingData(0);
    if (node)
    {
      m_Segmentation = dynamic_cast<mitk::Image*>(node->GetData());
      if (m_Segmentation)
      {
        int clickedSliceDimension(-1);
        int clickedSliceIndex(-1);
        
        // calculate real slice position, i.e. slice of the image and not slice of the TimeSlicedGeometry
        mitk::SegTool2D::DetermineAffectedImageSlice( m_Segmentation, plane, clickedSliceDimension, clickedSliceIndex );
        mitk::Image::Pointer interpolation = m_Interpolator->Interpolate( clickedSliceDimension, clickedSliceIndex, timeStep );
        
        m_FeedbackNode->SetData( interpolation );
        m_LastSliceDimension = clickedSliceDimension;
        m_LastSliceIndex = clickedSliceIndex;
      }
    }
  }
}

void QmitkSlicesInterpolator::InterpolateSurface()
{
  mitk::Surface::Pointer interpolatedSurface = m_SurfaceInterpolator->Interpolate();

  if(interpolatedSurface.IsNotNull())
  {
<<<<<<< HEAD
=======
    //MITK_INFO<<"Setting enabled TRUE";
>>>>>>> 97c94a31
    m_BtnAccept3DInterpolation->setEnabled(true);
    m_InterpolatedSurfaceNode->SetData(interpolatedSurface);
    m_3DContourNode->SetData(m_SurfaceInterpolator->GetContoursAsSurface());

    m_InterpolatedSurfaceNode->SetVisibility(true);
    m_3DContourNode->SetVisibility(true, mitk::BaseRenderer::GetInstance( mitk::BaseRenderer::GetRenderWindowByName("stdmulti.widget4")));

    if( !m_DataStorage->Exists(m_InterpolatedSurfaceNode) && !m_DataStorage->Exists(m_3DContourNode))
    {
      m_DataStorage->Add(m_3DContourNode);
      m_DataStorage->Add(m_InterpolatedSurfaceNode);

    }
  }
  else if (interpolatedSurface.IsNull())
  {
    m_BtnAccept3DInterpolation->setEnabled(false);

    if (m_DataStorage->Exists(m_InterpolatedSurfaceNode))
    {
      m_InterpolatedSurfaceNode->SetVisibility(false);
      m_3DContourNode->SetVisibility(false);
    }
  }

  //OnShowMarkers(m_CbHideMarkers->checkState());

  if (m_MultiWidget)
  {
    mitk::RenderingManager::GetInstance()->RequestUpdateAll();
  }
}

void QmitkSlicesInterpolator::OnAcceptInterpolationClicked()
{
  if (m_Segmentation && m_FeedbackNode->GetData())
  {
    //making interpolation separately undoable
    mitk::UndoStackItem::IncCurrObjectEventId();
    mitk::UndoStackItem::IncCurrGroupEventId();
    mitk::UndoStackItem::ExecuteIncrement();
    
    mitk::OverwriteSliceImageFilter::Pointer slicewriter = mitk::OverwriteSliceImageFilter::New();
    slicewriter->SetInput( m_Segmentation );
    slicewriter->SetCreateUndoInformation( true );
    slicewriter->SetSliceImage( dynamic_cast<mitk::Image*>(m_FeedbackNode->GetData()) );
    slicewriter->SetSliceDimension( m_LastSliceDimension );
    slicewriter->SetSliceIndex( m_LastSliceIndex );
    slicewriter->SetTimeStep( m_TimeStep[m_LastSliceDimension] );
    slicewriter->Update();
    m_FeedbackNode->SetData(NULL);
    mitk::RenderingManager::GetInstance()->RequestUpdateAll();
  }
}

void QmitkSlicesInterpolator::AcceptAllInterpolations(unsigned int windowID)
{
  // first creates a 3D diff image, then applies this diff to the segmentation
  if (m_Segmentation)
  {
    int sliceDimension(-1);
    int dummySliceIndex(-1);
    if (!GetSliceForWindowsID(windowID, sliceDimension, dummySliceIndex))
    {
      return; // cannot determine slice orientation
    }
    
    //making interpolation separately undoable
    mitk::UndoStackItem::IncCurrObjectEventId();
    mitk::UndoStackItem::IncCurrGroupEventId();
    mitk::UndoStackItem::ExecuteIncrement(); 
    
    // create a diff image for the undo operation
    mitk::Image::Pointer diffImage = mitk::Image::New();
    diffImage->Initialize( m_Segmentation );
    mitk::PixelType pixelType( typeid(short signed int) );
    diffImage->Initialize( pixelType, 3, m_Segmentation->GetDimensions() );
    
    memset( diffImage->GetData(), 0, (pixelType.GetBpe() >> 3) * diffImage->GetDimension(0) * diffImage->GetDimension(1) * diffImage->GetDimension(2) );
    // now the diff image is all 0
    
    unsigned int timeStep( m_TimeStep[windowID] );
    
    // a slicewriter to create the diff image
    mitk::OverwriteSliceImageFilter::Pointer diffslicewriter = mitk::OverwriteSliceImageFilter::New();
    diffslicewriter->SetCreateUndoInformation( false );
    diffslicewriter->SetInput( diffImage );
    diffslicewriter->SetSliceDimension( sliceDimension );
    diffslicewriter->SetTimeStep( timeStep );
    
    unsigned int totalChangedSlices(0);
    unsigned int zslices = m_Segmentation->GetDimension( sliceDimension );
    mitk::ProgressBar::GetInstance()->AddStepsToDo(zslices);
    for (unsigned int sliceIndex = 0; sliceIndex < zslices; ++sliceIndex)
    {
      mitk::Image::Pointer interpolation = m_Interpolator->Interpolate( sliceDimension, sliceIndex, timeStep );
      if (interpolation.IsNotNull()) // we don't check if interpolation is necessary/sensible - but m_Interpolator does
      {
        diffslicewriter->SetSliceImage( interpolation );
        diffslicewriter->SetSliceIndex( sliceIndex );
        diffslicewriter->Update();
        ++totalChangedSlices;
      }
      mitk::ProgressBar::GetInstance()->Progress();
    }
    
    if (totalChangedSlices > 0)
    {
      // store undo stack items
      if ( true )
      {
        // create do/undo operations (we don't execute the doOp here, because it has already been executed during calculation of the diff image
        mitk::ApplyDiffImageOperation* doOp = new mitk::ApplyDiffImageOperation( mitk::OpTEST, m_Segmentation, diffImage, timeStep );
        mitk::ApplyDiffImageOperation* undoOp = new mitk::ApplyDiffImageOperation( mitk::OpTEST, m_Segmentation, diffImage, timeStep );
        undoOp->SetFactor( -1.0 );
        std::stringstream comment;
        comment << "Accept all interpolations (" << totalChangedSlices << ")";
        mitk::OperationEvent* undoStackItem = new mitk::OperationEvent( mitk::DiffImageApplier::GetInstanceForUndo(), doOp, undoOp, comment.str() );
        mitk::UndoController::GetCurrentUndoModel()->SetOperationEvent( undoStackItem );
        
        // acutally apply the changes here
        mitk::DiffImageApplier::GetInstanceForUndo()->ExecuteOperation( doOp );
      }
    }
    
    m_FeedbackNode->SetData(NULL);
    mitk::RenderingManager::GetInstance()->RequestUpdateAll();
  }
}

void QmitkSlicesInterpolator::FinishInterpolation(int windowID)
{
  //this redirect is for calling from outside
  
  if (windowID < 0)
    OnAcceptAllInterpolationsClicked();
  else
    AcceptAllInterpolations( (unsigned int)windowID );
}

void QmitkSlicesInterpolator::OnAcceptAllInterpolationsClicked()
{
  QMenu orientationPopup(this);
  std::map<QAction*, unsigned int>::const_iterator it;
  for(it = ACTION_TO_SLICEDIMENSION.begin(); it != ACTION_TO_SLICEDIMENSION.end(); it++)
    orientationPopup.addAction(it->first);
  
  connect( &orientationPopup, SIGNAL(triggered(QAction*)), this, SLOT(OnAcceptAllPopupActivated(QAction*)) );
  
  orientationPopup.exec( QCursor::pos() );
}

void QmitkSlicesInterpolator::OnAccept3DInterpolationClicked()
{
  if (m_InterpolatedSurfaceNode.IsNotNull() && m_InterpolatedSurfaceNode->GetData())
  {
    mitk::SurfaceToImageFilter::Pointer s2iFilter = mitk::SurfaceToImageFilter::New();
    s2iFilter->MakeOutputBinaryOn();
    s2iFilter->SetInput(dynamic_cast<mitk::Surface*>(m_InterpolatedSurfaceNode->GetData()));
    s2iFilter->SetImage(dynamic_cast<mitk::Image*>(m_ToolManager->GetReferenceData(0)->GetData()));
    s2iFilter->Update();

    mitk::DataNode* refImageNode = m_ToolManager->GetReferenceData(0);

    mitk::DataNode::Pointer resultNode = mitk::DataNode::New();
    std::string nameOfResultImage = refImageNode->GetName();
    nameOfResultImage.append(m_InterpolatedSurfaceNode->GetName());
    resultNode->SetProperty("name", mitk::StringProperty::New(nameOfResultImage) );
    resultNode->SetProperty("binary", mitk::BoolProperty::New(true) );
    resultNode->SetData( s2iFilter->GetOutput() );

    this->GetDataStorage()->Add(resultNode, refImageNode);
  }
}

void QmitkSlicesInterpolator::OnAcceptAllPopupActivated(QAction* action)
{
  try
  {
    std::map<QAction*, unsigned int>::const_iterator iter = ACTION_TO_SLICEDIMENSION.find( action );
    if (iter != ACTION_TO_SLICEDIMENSION.end())
    {
      int windowID = iter->second;
      AcceptAllInterpolations( windowID );
    }
    
  }
  catch(...)
  {
    /* Showing message box with possible memory error */ 
    QMessageBox errorInfo;
    errorInfo.setWindowTitle("Interpolation Process");
    errorInfo.setIcon(QMessageBox::Critical);
    errorInfo.setText("An error occurred during interpolation. Possible cause: Not enough memory!");
    errorInfo.exec();
    
    //additional error message on std::cerr
    std::cerr << "Ill construction in " __FILE__ " l. " << __LINE__ << std::endl;
  }
}

void QmitkSlicesInterpolator::OnInterpolationActivated(bool on)
{
  m_2DInterpolationEnabled = on;
  
  try
  {
    if ( m_DataStorage.IsNotNull() )
    {
      if (on && !m_DataStorage->Exists(m_FeedbackNode))
      {
        m_DataStorage->Add( m_FeedbackNode );
      }
      //else
      //{
      //  m_DataStorage->Remove( m_FeedbackNode );
      //}
    }
  }
  catch(...)
  {
    // don't care (double add/remove)
  }
  
  if (m_ToolManager)
  {
    mitk::DataNode* workingNode = m_ToolManager->GetWorkingData(0);
    mitk::DataNode* referenceNode = m_ToolManager->GetReferenceData(0);
    QWidget::setEnabled( workingNode != NULL );
    
    m_BtnAcceptAllInterpolations->setEnabled( on );
    m_BtnAcceptInterpolation->setEnabled( on );
    m_FeedbackNode->SetVisibility( on );
    
    if (!on)
    {
      mitk::RenderingManager::GetInstance()->RequestUpdateAll();
      return;
    }
    
    if (workingNode)
    {
      mitk::Image* segmentation = dynamic_cast<mitk::Image*>(workingNode->GetData());
      if (segmentation)
      {
        m_Interpolator->SetSegmentationVolume( segmentation );

        if (referenceNode)
        {
          mitk::Image* referenceImage = dynamic_cast<mitk::Image*>(referenceNode->GetData());
          m_Interpolator->SetReferenceVolume( referenceImage ); // may be NULL
        }
      }
    }
  }

  UpdateVisibleSuggestion();
}

void QmitkSlicesInterpolator::On3DInterpolationActivated(bool on)
{
  m_3DInterpolationEnabled = on;

  try
  {
    if ( m_DataStorage.IsNotNull() && m_ToolManager && on)
    {
      mitk::DataNode* workingNode = m_ToolManager->GetWorkingData(0);

      if (workingNode)
      {
        int listID;
<<<<<<< HEAD
        bool visible = workingNode->IsVisible(mitk::BaseRenderer::GetInstance( mitk::BaseRenderer::GetRenderWindowByName("stdmulti.widget3")));
        bool selected = workingNode->IsSelected();
=======
//        bool visible = workingNode->IsVisible(mitk::BaseRenderer::GetInstance( mitk::BaseRenderer::GetRenderWindowByName("stdmulti.widget3")));
//        bool selected = workingNode->IsSelected();
//        MITK_INFO<<"Name: "<<workingNode->GetName();
//        MITK_INFO<<"Selected: "<<selected;
//        MITK_INFO<<"Visible: "<<visible;
>>>>>>> 97c94a31
        if ((workingNode->IsSelected() && workingNode->IsVisible(mitk::BaseRenderer::GetInstance( mitk::BaseRenderer::GetRenderWindowByName("stdmulti.widget3")))) 
      )
        {
          if (workingNode->GetIntProperty("3DInterpolationListID", listID))
          {
<<<<<<< HEAD
=======
            //MITK_INFO<<"Existing ID: "<<listID;
>>>>>>> 97c94a31
            m_SurfaceInterpolator->SetCurrentListID(listID);
            this->InterpolateSurface();
          }
          else
          {
            listID = m_SurfaceInterpolator->CreateNewContourList();
<<<<<<< HEAD
=======
            //MITK_INFO<<"New ID: "<<listID;
>>>>>>> 97c94a31
            workingNode->SetIntProperty("3DInterpolationListID", listID);
            m_InterpolatedSurfaceNode->SetVisibility(false);
            m_3DContourNode->SetVisibility(false, mitk::BaseRenderer::GetInstance( mitk::BaseRenderer::GetRenderWindowByName("stdmulti.widget4")));
          }
          
          mitk::Vector3D spacing = workingNode->GetData()->GetGeometry( m_MultiWidget->GetRenderWindow3()->GetRenderer()->GetTimeStep() )->GetSpacing();
          double minSpacing (100);
          double maxSpacing (0);
          for (int i =0; i < 3; i++)
          {
            if (spacing[i] < minSpacing)
            {
              minSpacing = spacing[i];
            }
            else if (spacing[i] > maxSpacing)
            {
              maxSpacing = spacing[i];
            }
          }

          m_SurfaceInterpolator->SetWorkingImage(dynamic_cast<mitk::Image*>(workingNode->GetData()));
          m_SurfaceInterpolator->SetMaxSpacing(maxSpacing);
          m_SurfaceInterpolator->SetMinSpacing(minSpacing);
          m_SurfaceInterpolator->SetDistanceImageVolume(50000);
        }
        else 
        {
          if (workingNode->GetIntProperty("3DInterpolationListID", listID))
            m_InterpolatedSurfaceNode->SetVisibility(false);
          m_3DContourNode->SetVisibility(false, mitk::BaseRenderer::GetInstance( mitk::BaseRenderer::GetRenderWindowByName("stdmulti.widget4")));
        }
      }
      QWidget::setEnabled( workingNode != NULL );
      m_CbHideMarkers->setEnabled(on);

      mitk::RenderingManager::GetInstance()->RequestUpdateAll();
    }
    else if (!on)
    {
      m_InterpolatedSurfaceNode->SetVisibility(false);
      m_3DContourNode->SetVisibility(false, mitk::BaseRenderer::GetInstance( mitk::BaseRenderer::GetRenderWindowByName("stdmulti.widget4")));
    }
  }
  catch(...)
  {
    // don't care (double add/remove)
  }
}

void QmitkSlicesInterpolator::EnableInterpolation(bool on)
{
  // only to be called from the outside world
  // just a redirection to OnInterpolationActivated
  OnInterpolationActivated(on);
}

void QmitkSlicesInterpolator::Enable3DInterpolation(bool on)
{
  // only to be called from the outside world
  // just a redirection to OnInterpolationActivated
  On3DInterpolationActivated(on);
}

void QmitkSlicesInterpolator::UpdateVisibleSuggestion()
{
  if (m_2DInterpolationEnabled)
  {
    // determine which one is the current view, try to do an initial interpolation
    mitk::BaseRenderer* renderer = mitk::GlobalInteraction::GetInstance()->GetFocus();
    if (renderer && renderer->GetMapperID() == mitk::BaseRenderer::Standard2D)
    {
      const mitk::TimeSlicedGeometry* timeSlicedGeometry = dynamic_cast<const mitk::TimeSlicedGeometry*>( renderer->GetWorldGeometry() );
      if (timeSlicedGeometry)
      {
        mitk::SliceNavigationController::GeometrySliceEvent event( const_cast<mitk::TimeSlicedGeometry*>(timeSlicedGeometry), renderer->GetSlice() );
        
        std::string s;
        if ( renderer->GetCurrentWorldGeometry2DNode() && renderer->GetCurrentWorldGeometry2DNode()->GetName(s) )
        {
          if (s == "widget1Plane")
          {
            TranslateAndInterpolateChangedSlice( event, 2 );
          }
          else if (s == "widget2Plane")
          {
            TranslateAndInterpolateChangedSlice( event, 0 );
          }
          else if (s == "widget3Plane")
          {
            TranslateAndInterpolateChangedSlice( event, 1 );
          }
        }
      }
    }
  }
  
  mitk::RenderingManager::GetInstance()->RequestUpdateAll();
}

void QmitkSlicesInterpolator::OnInterpolationInfoChanged(const itk::EventObject& /*e*/)
{
  // something (e.g. undo) changed the interpolation info, we should refresh our display
  UpdateVisibleSuggestion();
}

void QmitkSlicesInterpolator::OnSurfaceInterpolationInfoChanged(const itk::EventObject& /*e*/)
{
  if(m_3DInterpolationEnabled)
    InterpolateSurface();
}

bool QmitkSlicesInterpolator::GetSliceForWindowsID(unsigned windowID, int& sliceDimension, int& sliceIndex)
{
  mitk::BaseRenderer* renderer(NULL);
  
  // find sliceDimension for windowID:
  //   windowID 2: transversal window = renderWindow1
  //   windowID 1: frontal window = renderWindow3
  //   windowID 0: sagittal window = renderWindow2
  if ( m_MultiWidget )
  {
    switch (windowID)
    {
      case 2:
      default:
        renderer = m_MultiWidget->mitkWidget1->GetRenderer();
        break;
      case 1:
        renderer = m_MultiWidget->mitkWidget3->GetRenderer();
        break;
      case 0:
        renderer = m_MultiWidget->mitkWidget2->GetRenderer();
        break;
    }
  }
  
  if ( m_Segmentation && renderer && renderer->GetMapperID() == mitk::BaseRenderer::Standard2D)
  {
    const mitk::TimeSlicedGeometry* timeSlicedGeometry = dynamic_cast<const mitk::TimeSlicedGeometry*>( renderer->GetWorldGeometry() );
    if (timeSlicedGeometry)
    {
      mitk::SlicedGeometry3D* slicedGeometry = dynamic_cast<mitk::SlicedGeometry3D*>(timeSlicedGeometry->GetGeometry3D(m_TimeStep[windowID]));
      if (slicedGeometry)
      {
        mitk::PlaneGeometry* plane = dynamic_cast<mitk::PlaneGeometry*>(slicedGeometry->GetGeometry2D( renderer->GetSlice() ));
        Interpolate( plane, m_TimeStep[windowID] );
        return mitk::SegTool2D::DetermineAffectedImageSlice( m_Segmentation, plane, sliceDimension, sliceIndex );
      }
    }
  }
  
  return false;
}

void QmitkSlicesInterpolator::OnMultiWidgetDeleted(QObject*)
{
  if (m_MultiWidget)
  {
    m_MultiWidget = NULL;
  }
}
<|MERGE_RESOLUTION|>--- conflicted
+++ resolved
@@ -505,10 +505,6 @@
 
   if(interpolatedSurface.IsNotNull())
   {
-<<<<<<< HEAD
-=======
-    //MITK_INFO<<"Setting enabled TRUE";
->>>>>>> 97c94a31
     m_BtnAccept3DInterpolation->setEnabled(true);
     m_InterpolatedSurfaceNode->SetData(interpolatedSurface);
     m_3DContourNode->SetData(m_SurfaceInterpolator->GetContoursAsSurface());
@@ -781,35 +777,17 @@
       if (workingNode)
       {
         int listID;
-<<<<<<< HEAD
-        bool visible = workingNode->IsVisible(mitk::BaseRenderer::GetInstance( mitk::BaseRenderer::GetRenderWindowByName("stdmulti.widget3")));
-        bool selected = workingNode->IsSelected();
-=======
-//        bool visible = workingNode->IsVisible(mitk::BaseRenderer::GetInstance( mitk::BaseRenderer::GetRenderWindowByName("stdmulti.widget3")));
-//        bool selected = workingNode->IsSelected();
-//        MITK_INFO<<"Name: "<<workingNode->GetName();
-//        MITK_INFO<<"Selected: "<<selected;
-//        MITK_INFO<<"Visible: "<<visible;
->>>>>>> 97c94a31
         if ((workingNode->IsSelected() && workingNode->IsVisible(mitk::BaseRenderer::GetInstance( mitk::BaseRenderer::GetRenderWindowByName("stdmulti.widget3")))) 
       )
         {
           if (workingNode->GetIntProperty("3DInterpolationListID", listID))
           {
-<<<<<<< HEAD
-=======
-            //MITK_INFO<<"Existing ID: "<<listID;
->>>>>>> 97c94a31
             m_SurfaceInterpolator->SetCurrentListID(listID);
             this->InterpolateSurface();
           }
           else
           {
             listID = m_SurfaceInterpolator->CreateNewContourList();
-<<<<<<< HEAD
-=======
-            //MITK_INFO<<"New ID: "<<listID;
->>>>>>> 97c94a31
             workingNode->SetIntProperty("3DInterpolationListID", listID);
             m_InterpolatedSurfaceNode->SetVisibility(false);
             m_3DContourNode->SetVisibility(false, mitk::BaseRenderer::GetInstance( mitk::BaseRenderer::GetRenderWindowByName("stdmulti.widget4")));
@@ -851,6 +829,7 @@
     {
       m_InterpolatedSurfaceNode->SetVisibility(false);
       m_3DContourNode->SetVisibility(false, mitk::BaseRenderer::GetInstance( mitk::BaseRenderer::GetRenderWindowByName("stdmulti.widget4")));
+      mitk::RenderingManager::GetInstance()->RequestUpdateAll();
     }
   }
   catch(...)
