#-----------------------------------------------------------------------------
# MITK Data
#-----------------------------------------------------------------------------

# Sanity checks
if(DEFINED MITK_DATA_DIR AND NOT EXISTS ${MITK_DATA_DIR})
  message(FATAL_ERROR "MITK_DATA_DIR variable is defined but corresponds to non-existing directory")
endif()

set(proj MITK-Data)
set(proj_DEPENDENCIES)
set(MITK-Data_DEPENDS ${proj})

if(BUILD_TESTING)
<<<<<<< HEAD
 set(revision_tag df83b68b)
#                 ^^^^^^^^  these are just to check correct length of hash part
=======
  set(revision_tag f31f5df7)
#                  ^^^^^^^^  these are just to check correct length of hash part
>>>>>>> 3524ece2

  ExternalProject_Add(${proj}
    URL ${MITK_THIRDPARTY_DOWNLOAD_PREFIX_URL}/MITK-Data_${revision_tag}.tar.gz
    UPDATE_COMMAND ""
    CONFIGURE_COMMAND ""
    BUILD_COMMAND ""
    INSTALL_COMMAND ""
    DEPENDS ${proj_DEPENDENCIES}
  )

  set(MITK_DATA_DIR ${ep_source_dir}/${proj})

else()

  mitkMacroEmptyExternalProject(${proj} "${proj_DEPENDENCIES}")

endif(BUILD_TESTING)

<|MERGE_RESOLUTION|>--- conflicted
+++ resolved
@@ -12,13 +12,8 @@
 set(MITK-Data_DEPENDS ${proj})
 
 if(BUILD_TESTING)
-<<<<<<< HEAD
- set(revision_tag df83b68b)
-#                 ^^^^^^^^  these are just to check correct length of hash part
-=======
   set(revision_tag f31f5df7)
 #                  ^^^^^^^^  these are just to check correct length of hash part
->>>>>>> 3524ece2
 
   ExternalProject_Add(${proj}
     URL ${MITK_THIRDPARTY_DOWNLOAD_PREFIX_URL}/MITK-Data_${revision_tag}.tar.gz
