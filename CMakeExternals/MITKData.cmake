#-----------------------------------------------------------------------------
# MITK Data
#-----------------------------------------------------------------------------

# Sanity checks
if(DEFINED MITK_DATA_DIR AND NOT EXISTS ${MITK_DATA_DIR})
  message(FATAL_ERROR "MITK_DATA_DIR variable is defined but corresponds to non-existing directory")
endif()

set(proj MITK-Data)
set(proj_DEPENDENCIES)
set(MITK-Data_DEPENDS ${proj})

if(BUILD_TESTING)

<<<<<<< HEAD
  set(revision_tag d800cde2)
=======
  set(revision_tag 4a49a318)
>>>>>>> dec13abd
#                  ^^^^^^^^  these are just to check correct length of hash part

  ExternalProject_Add(${proj}
    URL ${MITK_THIRDPARTY_DOWNLOAD_PREFIX_URL}/MITK-Data_${revision_tag}.tar.gz
    UPDATE_COMMAND ""
    CONFIGURE_COMMAND ""
    BUILD_COMMAND ""
    INSTALL_COMMAND ""
    DEPENDS ${proj_DEPENDENCIES}
  )

  set(MITK_DATA_DIR ${ep_source_dir}/${proj})

else()

  mitkMacroEmptyExternalProject(${proj} "${proj_DEPENDENCIES}")

endif(BUILD_TESTING)

<|MERGE_RESOLUTION|>--- conflicted
+++ resolved
@@ -13,11 +13,7 @@
 
 if(BUILD_TESTING)
 
-<<<<<<< HEAD
-  set(revision_tag d800cde2)
-=======
   set(revision_tag 4a49a318)
->>>>>>> dec13abd
 #                  ^^^^^^^^  these are just to check correct length of hash part
 
   ExternalProject_Add(${proj}
