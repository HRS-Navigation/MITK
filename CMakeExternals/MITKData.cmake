--- conflicted
+++ resolved
@@ -13,11 +13,7 @@
 
 if(BUILD_TESTING)
 
-<<<<<<< HEAD
-  set(revision_tag cb2c3669)
-=======
   set(revision_tag 452cf3a4)
->>>>>>> caa4fc2f
 
   ExternalProject_Add(${proj}
     URL ${MITK_THIRDPARTY_DOWNLOAD_PREFIX_URL}/MITK-Data_${revision_tag}.tar.gz
