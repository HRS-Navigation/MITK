
set(MITK_DEFAULT_SUBPROJECTS MITK-Examples)

#-----------------------------------------------------------------------------
# Set-up example plugins
#-----------------------------------------------------------------------------

if(MITK_USE_BLUEBERRY)

  # Specify which plug-ins belong to this project
  macro(GetMyTargetLibraries all_target_libraries varname)
    set(re_ctkplugin_mitk "^org_mitk_example_[a-zA-Z0-9_]+$")
    set(_tmp_list)
    list(APPEND _tmp_list ${all_target_libraries})
    ctkMacroListFilter(_tmp_list re_ctkplugin_mitk OUTPUT_VARIABLE ${varname})
  endmacro()

  set(MITK_EXAMPLE_PLUGIN_TARGETS )
  foreach(mitk_example_plugin ${MITK_EXAMPLE_PLUGINS})
    ctkFunctionExtractOptionNameAndValue(${mitk_example_plugin} plugin_name plugin_value)
    string(REPLACE "." "_" _plugin_target ${plugin_name})
    list(APPEND MITK_EXAMPLE_PLUGIN_TARGETS ${_plugin_target})
    mark_as_advanced(${${_plugin_target}_option_name})
  endforeach()

endif()

#-----------------------------------------------------------------------------
# Add example executables
#-----------------------------------------------------------------------------

set(MITK_DIR ${PROJECT_BINARY_DIR})
set(MITK_EXPORTS_FILE_INCLUDED 1)

set(_example_dirs
  Dump
  MbiLog
  QtFreeRender
  Tutorial
<<<<<<< HEAD
  FirstSteps
=======
  QuickRender
>>>>>>> 2d856296
#  Overlays# depends on MitkQtWidgetsExt..
)

if(MITK_USE_BLUEBERRY)
  list(APPEND _example_dirs
    BlueBerryExampleLauncher
  )
endif()

foreach(_example_dir ${_example_dirs})
  add_subdirectory(${_example_dir})
endforeach()<|MERGE_RESOLUTION|>--- conflicted
+++ resolved
@@ -37,11 +37,8 @@
   MbiLog
   QtFreeRender
   Tutorial
-<<<<<<< HEAD
   FirstSteps
-=======
   QuickRender
->>>>>>> 2d856296
 #  Overlays# depends on MitkQtWidgetsExt..
 )
 
