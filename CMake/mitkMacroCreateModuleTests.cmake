--- conflicted
+++ resolved
@@ -6,13 +6,8 @@
 # EXTRA_DRIVER_INIT is inserted as c++ code in the testdriver and will be executed before each test
 #
 macro(MITK_CREATE_MODULE_TESTS)
-<<<<<<< HEAD
   cmake_parse_arguments(MODULE_TEST
-                        "US_MODULE" "EXTRA_DRIVER_INIT;EXTRA_DRIVER_INCLUDE" "EXTRA_DEPENDS;DEPENDS;PACKAGE_DEPENDS" ${ARGN})
-=======
-  MACRO_PARSE_ARGUMENTS(MODULE_TEST
-                        "EXTRA_DRIVER_INIT;EXTRA_DRIVER_INCLUDE;EXTRA_DEPENDS" "US_MODULE;NO_INIT" ${ARGN})
->>>>>>> ef12b9b6
+                        "US_MODULE;NO_INIT" "EXTRA_DRIVER_INIT;EXTRA_DRIVER_INCLUDE" "EXTRA_DEPENDS;DEPENDS;PACKAGE_DEPENDS" ${ARGN})
 
   if(BUILD_TESTING AND MODULE_IS_ENABLED)
     include(files.cmake)
