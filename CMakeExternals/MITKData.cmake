#-----------------------------------------------------------------------------
# MITK Data
#-----------------------------------------------------------------------------

# Sanity checks
if(DEFINED MITK_DATA_DIR AND NOT EXISTS ${MITK_DATA_DIR})
  message(FATAL_ERROR "MITK_DATA_DIR variable is defined but corresponds to non-existing directory")
endif()

set(proj MITK-Data)
set(proj_DEPENDENCIES)
set(MITK-Data_DEPENDS ${proj})

if(BUILD_TESTING)

<<<<<<< HEAD
  set(revision_tag d9b8a235)
=======
  set(revision_tag a9c994aa)
>>>>>>> b88875f0
  #if(${proj}_REVISION_TAG)
  #  set(revision_tag ${${proj}_REVISION_TAG})
  #endif()

  ExternalProject_Add(${proj}
    URL ${MITK_THIRDPARTY_DOWNLOAD_PREFIX_URL}/MITK-Data_${revision_tag}.tar.gz
    UPDATE_COMMAND ""
    CONFIGURE_COMMAND ""
    BUILD_COMMAND ""
    INSTALL_COMMAND ""
    DEPENDS ${proj_DEPENDENCIES}
  )

  set(MITK_DATA_DIR ${ep_source_dir}/${proj})

else()

  mitkMacroEmptyExternalProject(${proj} "${proj_DEPENDENCIES}")

endif(BUILD_TESTING)

<|MERGE_RESOLUTION|>--- conflicted
+++ resolved
@@ -13,11 +13,8 @@
 
 if(BUILD_TESTING)
 
-<<<<<<< HEAD
-  set(revision_tag d9b8a235)
-=======
   set(revision_tag a9c994aa)
->>>>>>> b88875f0
+
   #if(${proj}_REVISION_TAG)
   #  set(revision_tag ${${proj}_REVISION_TAG})
   #endif()
