#-----------------------------------------------------------------------------
# GDCM
#-----------------------------------------------------------------------------

# Sanity checks
IF(DEFINED GDCM_DIR AND NOT EXISTS ${GDCM_DIR})
  MESSAGE(FATAL_ERROR "GDCM_DIR variable is defined but corresponds to non-existing directory")
ENDIF()

# Check if an external ITK build tree was specified.
# If yes, use the GDCM from ITK, otherwise ITK will complain
if(ITK_DIR)
  find_package(ITK)
  if(ITK_GDCM_DIR)
    set(GDCM_DIR ${ITK_GDCM_DIR})
  endif()
endif()


SET(proj GDCM)
SET(proj_DEPENDENCIES )
SET(GDCM_DEPENDS ${proj})

IF(NOT DEFINED GDCM_DIR)

  ExternalProject_Add(${proj}
<<<<<<< HEAD
     URL http://mitk.org/download/thirdparty/gdcm-2.0.18.tar.gz 
     SOURCE_DIR ${proj}-src
=======
     URL ${MITK_THIRDPARTY_DOWNLOAD_PREFIX_URL}/gdcm-2.0.18.tar.gz 
     URL_MD5 3c431bac0fe4da166f2b71c78f0d37a6
>>>>>>> 759b1d50
     BINARY_DIR ${proj}-build
     INSTALL_COMMAND ""
     PATCH_COMMAND ${CMAKE_COMMAND} -DTEMPLATE_FILE:FILEPATH=${MITK_SOURCE_DIR}/CMakeExternals/EmptyFileForPatching.dummy -P ${MITK_SOURCE_DIR}/CMakeExternals/PatchGDCM-2.0.18.cmake 
     CMAKE_GENERATOR ${gen}
     CMAKE_ARGS
       ${ep_common_args}
       -DBUILD_SHARED_LIBS:BOOL=ON 
       -DGDCM_BUILD_SHARED_LIBS:BOOL=ON 
       -DBUILD_TESTING:BOOL=OFF
       -DBUILD_EXAMPLES:BOOL=OFF
     DEPENDS ${proj_DEPENDENCIES}
    )
  SET(GDCM_DIR ${CMAKE_CURRENT_BINARY_DIR}/${proj}-build)

  SET(GDCM_IS_2_0_18 TRUE)
ELSE()

  mitkMacroEmptyExternalProject(${proj} "${proj_DEPENDENCIES}")

  FIND_PACKAGE(GDCM)
  
  IF( GDCM_BUILD_VERSION EQUAL "18")
    SET(GDCM_IS_2_0_18 TRUE)
  ELSE()
    SET(GDCM_IS_2_0_18 FALSE)
  ENDIF()
   
ENDIF()<|MERGE_RESOLUTION|>--- conflicted
+++ resolved
@@ -24,13 +24,9 @@
 IF(NOT DEFINED GDCM_DIR)
 
   ExternalProject_Add(${proj}
-<<<<<<< HEAD
-     URL http://mitk.org/download/thirdparty/gdcm-2.0.18.tar.gz 
-     SOURCE_DIR ${proj}-src
-=======
      URL ${MITK_THIRDPARTY_DOWNLOAD_PREFIX_URL}/gdcm-2.0.18.tar.gz 
      URL_MD5 3c431bac0fe4da166f2b71c78f0d37a6
->>>>>>> 759b1d50
+     SOURCE_DIR ${proj}-src
      BINARY_DIR ${proj}-build
      INSTALL_COMMAND ""
      PATCH_COMMAND ${CMAKE_COMMAND} -DTEMPLATE_FILE:FILEPATH=${MITK_SOURCE_DIR}/CMakeExternals/EmptyFileForPatching.dummy -P ${MITK_SOURCE_DIR}/CMakeExternals/PatchGDCM-2.0.18.cmake 
