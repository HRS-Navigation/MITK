--- conflicted
+++ resolved
@@ -1,833 +1,755 @@
 <?xml version="1.0" encoding="UTF-8"?>
 <ui version="4.0">
- <class>QmitkTrackingDeviceConfigurationWidgetControls</class>
- <widget class="QWidget" name="QmitkTrackingDeviceConfigurationWidgetControls">
-  <property name="geometry">
-   <rect>
-    <x>0</x>
-    <y>0</y>
-    <width>358</width>
-    <height>784</height>
-   </rect>
-  </property>
-  <property name="windowTitle">
-   <string>Form</string>
-  </property>
-  <layout class="QVBoxLayout" name="verticalLayout_13">
-   <item>
-    <widget class="QStackedWidget" name="mainWidget">
-     <property name="currentIndex">
-      <number>0</number>
-     </property>
-     <widget class="QWidget" name="page">
-      <layout class="QVBoxLayout" name="verticalLayout_12">
-       <item>
-        <layout class="QVBoxLayout" name="mainLayout">
-         <item>
-          <layout class="QHBoxLayout" name="horizontalLayout_2">
-           <item>
-            <widget class="QLabel" name="widget_title_label">
-             <property name="text">
-              <string>&lt;!DOCTYPE HTML PUBLIC &quot;-//W3C//DTD HTML 4.0//EN&quot; &quot;http://www.w3.org/TR/REC-html40/strict.dtd&quot;&gt;
-&lt;html&gt;&lt;head&gt;&lt;meta name=&quot;qrichtext&quot; content=&quot;1&quot; /&gt;&lt;style type=&quot;text/css&quot;&gt;
-p, li { white-space: pre-wrap; }
-&lt;/style&gt;&lt;/head&gt;&lt;body style=&quot; font-family:'MS Shell Dlg 2'; font-size:8.25pt; font-weight:400; font-style:normal;&quot;&gt;
-&lt;p style=&quot; margin-top:0px; margin-bottom:0px; margin-left:0px; margin-right:0px; -qt-block-indent:0; text-indent:0px;&quot;&gt;&lt;span style=&quot; font-size:14pt; font-weight:600;&quot;&gt;Tracking Device Configuration&lt;/span&gt;&lt;/p&gt;&lt;/body&gt;&lt;/html&gt;</string>
-             </property>
-            </widget>
-           </item>
-          </layout>
-         </item>
-         <item>
-          <layout class="QHBoxLayout" name="horizontalLayout">
-           <item>
-            <spacer name="horizontalSpacer">
-             <property name="orientation">
-              <enum>Qt::Horizontal</enum>
-             </property>
-             <property name="sizeHint" stdset="0">
-              <size>
-               <width>128</width>
-               <height>20</height>
-              </size>
-             </property>
-            </spacer>
-           </item>
-           <item>
-<<<<<<< HEAD
-            <widget class="QTextEdit" name="m_outputTextPolaris">
-             <property name="minimumSize">
-              <size>
-               <width>120</width>
-               <height>80</height>
-              </size>
-             </property>
-             <property name="maximumSize">
-              <size>
-               <width>120</width>
-               <height>80</height>
-              </size>
-             </property>
-             <property name="baseSize">
-              <size>
-               <width>120</width>
-               <height>0</height>
-              </size>
-             </property>
-             <property name="html">
-              <string>&lt;!DOCTYPE HTML PUBLIC &quot;-//W3C//DTD HTML 4.0//EN&quot; &quot;http://www.w3.org/TR/REC-html40/strict.dtd&quot;&gt;
-&lt;html&gt;&lt;head&gt;&lt;meta name=&quot;qrichtext&quot; content=&quot;1&quot; /&gt;&lt;style type=&quot;text/css&quot;&gt;
-p, li { white-space: pre-wrap; }
-&lt;/style&gt;&lt;/head&gt;&lt;body style=&quot; font-family:'MS Shell Dlg 2'; font-size:8.25pt; font-weight:400; font-style:normal;&quot; bgcolor=&quot;#000000&quot;&gt;
-&lt;p style=&quot; margin-top:0px; margin-bottom:0px; margin-left:0px; margin-right:0px; -qt-block-indent:0; text-indent:0px;&quot;&gt;&lt;span style=&quot; font-size:7pt; text-decoration: underline; color:#ffffff;&quot;&gt;output:&lt;/span&gt;&lt;/p&gt;
-&lt;p style=&quot; margin-top:0px; margin-bottom:0px; margin-left:0px; margin-right:0px; -qt-block-indent:0; text-indent:0px;&quot;&gt;&lt;span style=&quot; font-size:7pt; color:#ffffff;&quot;&gt;NDI Polaris selected&lt;/span&gt;&lt;/p&gt;&lt;/body&gt;&lt;/html&gt;</string>
-             </property>
-             <property name="textInteractionFlags">
-              <set>Qt::NoTextInteraction</set>
-=======
-            <widget class="QLabel" name="choose_tracking_device_label">
-             <property name="text">
-              <string>Choose tracking device:</string>
->>>>>>> 0ebb2547
-             </property>
-            </widget>
-           </item>
-           <item>
-            <widget class="QComboBox" name="m_trackingDeviceChooser">
-             <property name="sizePolicy">
-              <sizepolicy hsizetype="Minimum" vsizetype="Fixed">
-               <horstretch>0</horstretch>
-               <verstretch>0</verstretch>
-              </sizepolicy>
-             </property>
-             <item>
-              <property name="text">
-               <string>Polaris </string>
-              </property>
-             </item>
-             <item>
-              <property name="text">
-               <string>Aurora</string>
-              </property>
-             </item>
-             <item>
-              <property name="text">
-               <string>MicronTracker</string>
-              </property>
-             </item>
-            </widget>
-           </item>
-          </layout>
-         </item>
-         <item>
-          <widget class="Line" name="line">
-           <property name="orientation">
-            <enum>Qt::Horizontal</enum>
-           </property>
-          </widget>
-         </item>
-         <item>
-          <widget class="QStackedWidget" name="m_TrackingSystemWidget">
-           <property name="currentIndex">
+  <class>QmitkTrackingDeviceConfigurationWidgetControls</class>
+  <widget class="QWidget" name="QmitkTrackingDeviceConfigurationWidgetControls">
+    <property name="geometry">
+      <rect>
+        <x>0</x>
+        <y>0</y>
+        <width>358</width>
+        <height>784</height>
+      </rect>
+    </property>
+    <property name="windowTitle">
+      <string>Form</string>
+    </property>
+    <layout class="QVBoxLayout" name="verticalLayout_13">
+      <item>
+        <widget class="QStackedWidget" name="mainWidget">
+          <property name="currentIndex">
             <number>0</number>
-           </property>
-           <widget class="QWidget" name="polaris_page">
-            <layout class="QHBoxLayout" name="horizontalLayout_15">
-             <item>
-              <layout class="QVBoxLayout" name="verticalLayout_3">
-               <item>
-                <layout class="QHBoxLayout" name="horizontalLayout_7">
-                 <item>
-                  <widget class="QLabel" name="polaris_label">
-                   <property name="text">
-                    <string>&lt;!DOCTYPE HTML PUBLIC &quot;-//W3C//DTD HTML 4.0//EN&quot; &quot;http://www.w3.org/TR/REC-html40/strict.dtd&quot;&gt;
-&lt;html&gt;&lt;head&gt;&lt;meta name=&quot;qrichtext&quot; content=&quot;1&quot; /&gt;&lt;style type=&quot;text/css&quot;&gt;
-p, li { white-space: pre-wrap; }
-&lt;/style&gt;&lt;/head&gt;&lt;body style=&quot; font-family:'MS Shell Dlg 2'; font-size:8.25pt; font-weight:400; font-style:normal;&quot;&gt;
-&lt;p style=&quot; margin-top:0px; margin-bottom:0px; margin-left:0px; margin-right:0px; -qt-block-indent:0; text-indent:0px;&quot;&gt;&lt;span style=&quot; font-size:12pt; text-decoration: underline;&quot;&gt;Polaris&lt;/span&gt;&lt;/p&gt;&lt;/body&gt;&lt;/html&gt;</string>
-                   </property>
-                  </widget>
-                 </item>
-                </layout>
-               </item>
-               <item>
-                <layout class="QHBoxLayout" name="horizontalLayout_9">
-                 <item>
-                  <widget class="QLabel" name="m_comPortLabelPolaris">
-                   <property name="text">
-                    <string>Com Port:</string>
-                   </property>
-                  </widget>
-                 </item>
-                 <item>
-                  <widget class="QSpinBox" name="m_portSpinBoxPolaris">
-                   <property name="suffix">
-                    <string/>
-                   </property>
-                   <property name="prefix">
-                    <string>COM </string>
-                   </property>
-                  </widget>
-                 </item>
-                 <item>
-                  <spacer name="horizontalSpacer_9">
-                   <property name="orientation">
-                    <enum>Qt::Horizontal</enum>
-                   </property>
-                   <property name="sizeHint" stdset="0">
-                    <size>
-                     <width>40</width>
-                     <height>20</height>
-                    </size>
-                   </property>
-                  </spacer>
-                 </item>
-                </layout>
-               </item>
-               <item>
-                <layout class="QHBoxLayout" name="horizontalLayout_3">
-                 <item>
-                  <widget class="QLabel" name="portTypeLabelPolaris">
-                   <property name="text">
-                    <string>Port Type:</string>
-                   </property>
-                  </widget>
-                 </item>
-                 <item>
-                  <widget class="QComboBox" name="portTypePolaris">
-                   <item>
-                    <property name="text">
-                     <string>/dev/ttyUSB</string>
-                    </property>
-                   </item>
-                   <item>
-                    <property name="text">
-                     <string>/dev/ttyS</string>
-                    </property>
-                   </item>
-                  </widget>
-                 </item>
-                 <item>
-                  <spacer name="horizontalSpacer_12">
-                   <property name="orientation">
-                    <enum>Qt::Horizontal</enum>
-                   </property>
-                   <property name="sizeHint" stdset="0">
-                    <size>
-                     <width>40</width>
-                     <height>20</height>
-                    </size>
-                   </property>
-                  </spacer>
-                 </item>
-                </layout>
-               </item>
-               <item>
-                <widget class="QGroupBox" name="m_polarisTrackingModeBox">
-                 <property name="minimumSize">
-                  <size>
-                   <width>0</width>
-                   <height>0</height>
-                  </size>
-                 </property>
-                 <property name="title">
-                  <string>Tracking Mode</string>
-                 </property>
-                 <layout class="QHBoxLayout" name="horizontalLayout_8">
+          </property>
+          <widget class="QWidget" name="page">
+            <layout class="QVBoxLayout" name="verticalLayout_12">
+              <item>
+                <layout class="QVBoxLayout" name="mainLayout">
                   <item>
-                   <widget class="QRadioButton" name="m_radioPolaris5D">
-                    <property name="enabled">
-                     <bool>false</bool>
-                    </property>
-                    <property name="text">
-                     <string>5D </string>
-                    </property>
-                    <property name="checked">
-                     <bool>false</bool>
-                    </property>
-                   </widget>
+                    <layout class="QHBoxLayout" name="horizontalLayout_2">
+                      <item>
+                        <widget class="QLabel" name="widget_title_label">
+                          <property name="text">
+                            <string>
+                              &lt;!DOCTYPE HTML PUBLIC &quot;-//W3C//DTD HTML 4.0//EN&quot; &quot;http://www.w3.org/TR/REC-html40/strict.dtd&quot;&gt;
+                              &lt;html&gt;&lt;head&gt;&lt;meta name=&quot;qrichtext&quot; content=&quot;1&quot; /&gt;&lt;style type=&quot;text/css&quot;&gt;
+                              p, li { white-space: pre-wrap; }
+                              &lt;/style&gt;&lt;/head&gt;&lt;body style=&quot; font-family:'MS Shell Dlg 2'; font-size:8.25pt; font-weight:400; font-style:normal;&quot;&gt;
+                              &lt;p style=&quot; margin-top:0px; margin-bottom:0px; margin-left:0px; margin-right:0px; -qt-block-indent:0; text-indent:0px;&quot;&gt;&lt;span style=&quot; font-size:14pt; font-weight:600;&quot;&gt;Tracking Device Configuration&lt;/span&gt;&lt;/p&gt;&lt;/body&gt;&lt;/html&gt;
+                            </string>
+                          </property>
+                        </widget>
+                      </item>
+                    </layout>
                   </item>
                   <item>
-                   <widget class="QRadioButton" name="m_radioPolaris6D">
-                    <property name="text">
-                     <string>6D</string>
-                    </property>
-                    <property name="checked">
-                     <bool>true</bool>
-                    </property>
-                   </widget>
+                    <layout class="QHBoxLayout" name="horizontalLayout">
+                      <item>
+                        <spacer name="horizontalSpacer">
+                          <property name="orientation">
+                            <enum>Qt::Horizontal</enum>
+                          </property>
+                          <property name="sizeHint" stdset="0">
+                            <size>
+                              <width>128</width>
+                              <height>20</height>
+                            </size>
+                          </property>
+                        </spacer>
+                      </item>
+                      <item>
+                        <widget class="QLabel" name="choose_tracking_device_label">
+                          <property name="text">
+                            <string>Choose tracking device:</string>
+                          </property>
+                        </widget>
+                      </item>
+                      <item>
+                        <widget class="QComboBox" name="m_trackingDeviceChooser">
+                          <property name="sizePolicy">
+                            <sizepolicy hsizetype="Minimum" vsizetype="Fixed">
+                              <horstretch>0</horstretch>
+                              <verstretch>0</verstretch>
+                            </sizepolicy>
+                          </property>
+                          <item>
+                            <property name="text">
+                              <string>Polaris </string>
+                            </property>
+                          </item>
+                          <item>
+                            <property name="text">
+                              <string>Aurora</string>
+                            </property>
+                          </item>
+                          <item>
+                            <property name="text">
+                              <string>MicronTracker</string>
+                            </property>
+                          </item>
+                        </widget>
+                      </item>
+                    </layout>
                   </item>
                   <item>
-                   <spacer name="horizontalSpacer_2">
-                    <property name="orientation">
-                     <enum>Qt::Horizontal</enum>
+                    <widget class="Line" name="line">
+                      <property name="orientation">
+                        <enum>Qt::Horizontal</enum>
+                      </property>
+                    </widget>
+                  </item>
+                  <item>
+                    <widget class="QStackedWidget" name="m_TrackingSystemWidget">
+                      <property name="currentIndex">
+                        <number>0</number>
+                      </property>
+                      <widget class="QWidget" name="polaris_page">
+                        <layout class="QHBoxLayout" name="horizontalLayout_15">
+                          <item>
+                            <layout class="QVBoxLayout" name="verticalLayout_3">
+                              <item>
+                                <layout class="QHBoxLayout" name="horizontalLayout_7">
+                                  <item>
+                                    <widget class="QLabel" name="polaris_label">
+                                      <property name="text">
+                                        <string>
+                                          &lt;!DOCTYPE HTML PUBLIC &quot;-//W3C//DTD HTML 4.0//EN&quot; &quot;http://www.w3.org/TR/REC-html40/strict.dtd&quot;&gt;
+                                          &lt;html&gt;&lt;head&gt;&lt;meta name=&quot;qrichtext&quot; content=&quot;1&quot; /&gt;&lt;style type=&quot;text/css&quot;&gt;
+                                          p, li { white-space: pre-wrap; }
+                                          &lt;/style&gt;&lt;/head&gt;&lt;body style=&quot; font-family:'MS Shell Dlg 2'; font-size:8.25pt; font-weight:400; font-style:normal;&quot;&gt;
+                                          &lt;p style=&quot; margin-top:0px; margin-bottom:0px; margin-left:0px; margin-right:0px; -qt-block-indent:0; text-indent:0px;&quot;&gt;&lt;span style=&quot; font-size:12pt; text-decoration: underline;&quot;&gt;Polaris&lt;/span&gt;&lt;/p&gt;&lt;/body&gt;&lt;/html&gt;
+                                        </string>
+                                      </property>
+                                    </widget>
+                                  </item>
+                                </layout>
+                              </item>
+                              <item>
+                                <layout class="QHBoxLayout" name="horizontalLayout_9">
+                                  <item>
+                                    <widget class="QLabel" name="m_comPortLabelPolaris">
+                                      <property name="text">
+                                        <string>Com Port:</string>
+                                      </property>
+                                    </widget>
+                                  </item>
+                                  <item>
+                                    <widget class="QSpinBox" name="m_portSpinBoxPolaris">
+                                      <property name="suffix">
+                                        <string/>
+                                      </property>
+                                      <property name="prefix">
+                                        <string>COM </string>
+                                      </property>
+                                    </widget>
+                                  </item>
+                                  <item>
+                                    <spacer name="horizontalSpacer_9">
+                                      <property name="orientation">
+                                        <enum>Qt::Horizontal</enum>
+                                      </property>
+                                      <property name="sizeHint" stdset="0">
+                                        <size>
+                                          <width>40</width>
+                                          <height>20</height>
+                                        </size>
+                                      </property>
+                                    </spacer>
+                                  </item>
+                                </layout>
+                              </item>
+                              <item>
+                                <layout class="QHBoxLayout" name="horizontalLayout_3">
+                                  <item>
+                                    <widget class="QLabel" name="portTypeLabelPolaris">
+                                      <property name="text">
+                                        <string>Port Type:</string>
+                                      </property>
+                                    </widget>
+                                  </item>
+                                  <item>
+                                    <widget class="QComboBox" name="portTypePolaris">
+                                      <item>
+                                        <property name="text">
+                                          <string>/dev/ttyUSB</string>
+                                        </property>
+                                      </item>
+                                      <item>
+                                        <property name="text">
+                                          <string>/dev/ttyS</string>
+                                        </property>
+                                      </item>
+                                    </widget>
+                                  </item>
+                                  <item>
+                                    <spacer name="horizontalSpacer_12">
+                                      <property name="orientation">
+                                        <enum>Qt::Horizontal</enum>
+                                      </property>
+                                      <property name="sizeHint" stdset="0">
+                                        <size>
+                                          <width>40</width>
+                                          <height>20</height>
+                                        </size>
+                                      </property>
+                                    </spacer>
+                                  </item>
+                                </layout>
+                              </item>
+                              <item>
+                                <widget class="QGroupBox" name="m_polarisTrackingModeBox">
+                                  <property name="minimumSize">
+                                    <size>
+                                      <width>0</width>
+                                      <height>0</height>
+                                    </size>
+                                  </property>
+                                  <property name="title">
+                                    <string>Tracking Mode</string>
+                                  </property>
+                                  <layout class="QHBoxLayout" name="horizontalLayout_8">
+                                    <item>
+                                      <widget class="QRadioButton" name="m_radioPolaris5D">
+                                        <property name="enabled">
+                                          <bool>false</bool>
+                                        </property>
+                                        <property name="text">
+                                          <string>5D </string>
+                                        </property>
+                                        <property name="checked">
+                                          <bool>false</bool>
+                                        </property>
+                                      </widget>
+                                    </item>
+                                    <item>
+                                      <widget class="QRadioButton" name="m_radioPolaris6D">
+                                        <property name="text">
+                                          <string>6D</string>
+                                        </property>
+                                        <property name="checked">
+                                          <bool>true</bool>
+                                        </property>
+                                      </widget>
+                                    </item>
+                                    <item>
+                                      <spacer name="horizontalSpacer_2">
+                                        <property name="orientation">
+                                          <enum>Qt::Horizontal</enum>
+                                        </property>
+                                        <property name="sizeHint" stdset="0">
+                                          <size>
+                                            <width>62</width>
+                                            <height>20</height>
+                                          </size>
+                                        </property>
+                                      </spacer>
+                                    </item>
+                                  </layout>
+                                </widget>
+                              </item>
+                              <item>
+                                <spacer name="verticalSpacer_2">
+                                  <property name="orientation">
+                                    <enum>Qt::Vertical</enum>
+                                  </property>
+                                  <property name="sizeType">
+                                    <enum>QSizePolicy::Expanding</enum>
+                                  </property>
+                                  <property name="sizeHint" stdset="0">
+                                    <size>
+                                      <width>158</width>
+                                      <height>17</height>
+                                    </size>
+                                  </property>
+                                </spacer>
+                              </item>
+                            </layout>
+                          </item>
+                          <item>
+                            <layout class="QVBoxLayout" name="verticalLayout">
+                              <item>
+                                <layout class="QHBoxLayout" name="horizontalLayout_10"/>
+                              </item>
+                              <item>
+                                <widget class="QTextEdit" name="m_outputTextPolaris">
+                                  <property name="minimumSize">
+                                    <size>
+                                      <width>120</width>
+                                      <height>80</height>
+                                    </size>
+                                  </property>
+                                  <property name="maximumSize">
+                                    <size>
+                                      <width>120</width>
+                                      <height>80</height>
+                                    </size>
+                                  </property>
+                                  <property name="baseSize">
+                                    <size>
+                                      <width>120</width>
+                                      <height>0</height>
+                                    </size>
+                                  </property>
+                                  <property name="html">
+                                    <string>
+                                      &lt;!DOCTYPE HTML PUBLIC &quot;-//W3C//DTD HTML 4.0//EN&quot; &quot;http://www.w3.org/TR/REC-html40/strict.dtd&quot;&gt;
+                                      &lt;html&gt;&lt;head&gt;&lt;meta name=&quot;qrichtext&quot; content=&quot;1&quot; /&gt;&lt;style type=&quot;text/css&quot;&gt;
+                                      p, li { white-space: pre-wrap; }
+                                      &lt;/style&gt;&lt;/head&gt;&lt;body style=&quot; font-family:'MS Shell Dlg 2'; font-size:8.25pt; font-weight:400; font-style:normal;&quot; bgcolor=&quot;#000000&quot;&gt;
+                                      &lt;p style=&quot; margin-top:0px; margin-bottom:0px; margin-left:0px; margin-right:0px; -qt-block-indent:0; text-indent:0px;&quot;&gt;&lt;span style=&quot; font-size:7pt; text-decoration: underline; color:#ffffff;&quot;&gt;output:&lt;/span&gt;&lt;/p&gt;
+                                      &lt;p style=&quot; margin-top:0px; margin-bottom:0px; margin-left:0px; margin-right:0px; -qt-block-indent:0; text-indent:0px;&quot;&gt;&lt;span style=&quot; font-size:7pt; color:#ffffff;&quot;&gt;NDI Polaris selected&lt;/span&gt;&lt;/p&gt;&lt;/body&gt;&lt;/html&gt;
+                                    </string>
+                                  </property>
+                                  <property name="textInteractionFlags">
+                                    <set>Qt::NoTextInteraction</set>
+                                  </property>
+                                </widget>
+                              </item>
+                              <item>
+                                <widget class="QPushButton" name="m_testConnectionPolaris">
+                                  <property name="minimumSize">
+                                    <size>
+                                      <width>120</width>
+                                      <height>0</height>
+                                    </size>
+                                  </property>
+                                  <property name="maximumSize">
+                                    <size>
+                                      <width>120</width>
+                                      <height>16777215</height>
+                                    </size>
+                                  </property>
+                                  <property name="text">
+                                    <string>Test Connection</string>
+                                  </property>
+                                </widget>
+                              </item>
+                            </layout>
+                          </item>
+                        </layout>
+                      </widget>
+                      <widget class="QWidget" name="aurora_page">
+                        <layout class="QVBoxLayout" name="verticalLayout_8">
+                          <item>
+                            <layout class="QHBoxLayout" name="horizontalLayout_6">
+                              <item>
+                                <widget class="QLabel" name="aurora_label">
+                                  <property name="text">
+                                    <string>
+                                      &lt;!DOCTYPE HTML PUBLIC &quot;-//W3C//DTD HTML 4.0//EN&quot; &quot;http://www.w3.org/TR/REC-html40/strict.dtd&quot;&gt;
+                                      &lt;html&gt;&lt;head&gt;&lt;meta name=&quot;qrichtext&quot; content=&quot;1&quot; /&gt;&lt;style type=&quot;text/css&quot;&gt;
+                                      p, li { white-space: pre-wrap; }
+                                      &lt;/style&gt;&lt;/head&gt;&lt;body style=&quot; font-family:'MS Shell Dlg 2'; font-size:8.25pt; font-weight:400; font-style:normal;&quot;&gt;
+                                      &lt;p style=&quot; margin-top:0px; margin-bottom:0px; margin-left:0px; margin-right:0px; -qt-block-indent:0; text-indent:0px;&quot;&gt;&lt;span style=&quot; font-size:12pt; text-decoration: underline;&quot;&gt;Aurora&lt;/span&gt;&lt;/p&gt;&lt;/body&gt;&lt;/html&gt;
+                                    </string>
+                                  </property>
+                                </widget>
+                              </item>
+                            </layout>
+                          </item>
+                          <item>
+                            <layout class="QHBoxLayout" name="horizontalLayout_14">
+                              <item>
+                                <layout class="QVBoxLayout" name="verticalLayout_7">
+                                  <item>
+                                    <layout class="QHBoxLayout" name="horizontalLayout_11">
+                                      <item>
+                                        <widget class="QLabel" name="comPortLabelAurora">
+                                          <property name="text">
+                                            <string>Com Port:</string>
+                                          </property>
+                                        </widget>
+                                      </item>
+                                      <item>
+                                        <widget class="QSpinBox" name="m_portSpinBoxAurora">
+                                          <property name="prefix">
+                                            <string>COM </string>
+                                          </property>
+                                        </widget>
+                                      </item>
+                                      <item>
+                                        <spacer name="horizontalSpacer_3">
+                                          <property name="orientation">
+                                            <enum>Qt::Horizontal</enum>
+                                          </property>
+                                          <property name="sizeHint" stdset="0">
+                                            <size>
+                                              <width>40</width>
+                                              <height>20</height>
+                                            </size>
+                                          </property>
+                                        </spacer>
+                                      </item>
+                                    </layout>
+                                  </item>
+                                  <item>
+                                    <layout class="QHBoxLayout" name="horizontalLayout_12">
+                                      <item>
+                                        <widget class="QLabel" name="portTypeLabelAurora">
+                                          <property name="text">
+                                            <string>Port Type:</string>
+                                          </property>
+                                        </widget>
+                                      </item>
+                                      <item>
+                                        <widget class="QComboBox" name="portTypeAurora">
+                                          <item>
+                                            <property name="text">
+                                              <string>/dev/ttyUSB</string>
+                                            </property>
+                                          </item>
+                                          <item>
+                                            <property name="text">
+                                              <string>/dev/ttyS</string>
+                                            </property>
+                                          </item>
+                                        </widget>
+                                      </item>
+                                      <item>
+                                        <spacer name="horizontalSpacer_11">
+                                          <property name="orientation">
+                                            <enum>Qt::Horizontal</enum>
+                                          </property>
+                                          <property name="sizeHint" stdset="0">
+                                            <size>
+                                              <width>40</width>
+                                              <height>20</height>
+                                            </size>
+                                          </property>
+                                        </spacer>
+                                      </item>
+                                    </layout>
+                                  </item>
+                                  <item>
+                                    <spacer name="verticalSpacer_3">
+                                      <property name="orientation">
+                                        <enum>Qt::Vertical</enum>
+                                      </property>
+                                      <property name="sizeHint" stdset="0">
+                                        <size>
+                                          <width>20</width>
+                                          <height>40</height>
+                                        </size>
+                                      </property>
+                                    </spacer>
+                                  </item>
+                                </layout>
+                              </item>
+                              <item>
+                                <layout class="QVBoxLayout" name="verticalLayout_6">
+                                  <item>
+                                    <widget class="QTextEdit" name="m_outputTextAurora">
+                                      <property name="minimumSize">
+                                        <size>
+                                          <width>120</width>
+                                          <height>80</height>
+                                        </size>
+                                      </property>
+                                      <property name="maximumSize">
+                                        <size>
+                                          <width>120</width>
+                                          <height>80</height>
+                                        </size>
+                                      </property>
+                                      <property name="html">
+                                        <string>
+                                          &lt;!DOCTYPE HTML PUBLIC &quot;-//W3C//DTD HTML 4.0//EN&quot; &quot;http://www.w3.org/TR/REC-html40/strict.dtd&quot;&gt;
+                                          &lt;html&gt;&lt;head&gt;&lt;meta name=&quot;qrichtext&quot; content=&quot;1&quot; /&gt;&lt;style type=&quot;text/css&quot;&gt;
+                                          p, li { white-space: pre-wrap; }
+                                          &lt;/style&gt;&lt;/head&gt;&lt;body style=&quot; font-family:'MS Shell Dlg 2'; font-size:8.25pt; font-weight:400; font-style:normal;&quot; bgcolor=&quot;#000000&quot;&gt;
+                                          &lt;p style=&quot; margin-top:0px; margin-bottom:0px; margin-left:0px; margin-right:0px; -qt-block-indent:0; text-indent:0px;&quot;&gt;&lt;span style=&quot; font-size:8pt; text-decoration: underline; color:#ffffff;&quot;&gt;output:&lt;/span&gt;&lt;/p&gt;&lt;/body&gt;&lt;/html&gt;
+                                        </string>
+                                      </property>
+                                      <property name="textInteractionFlags">
+                                        <set>Qt::NoTextInteraction</set>
+                                      </property>
+                                    </widget>
+                                  </item>
+                                  <item>
+                                    <widget class="QPushButton" name="m_testConnectionAurora">
+                                      <property name="minimumSize">
+                                        <size>
+                                          <width>120</width>
+                                          <height>0</height>
+                                        </size>
+                                      </property>
+                                      <property name="maximumSize">
+                                        <size>
+                                          <width>120</width>
+                                          <height>16777215</height>
+                                        </size>
+                                      </property>
+                                      <property name="text">
+                                        <string>test connection</string>
+                                      </property>
+                                    </widget>
+                                  </item>
+                                </layout>
+                              </item>
+                            </layout>
+                          </item>
+                        </layout>
+                      </widget>
+                      <widget class="QWidget" name="microntracker_page">
+                        <layout class="QVBoxLayout" name="verticalLayout_11">
+                          <item>
+                            <layout class="QHBoxLayout" name="horizontalLayout_5">
+                              <item>
+                                <widget class="QLabel" name="microntracker_label">
+                                  <property name="text">
+                                    <string>
+                                      &lt;!DOCTYPE HTML PUBLIC &quot;-//W3C//DTD HTML 4.0//EN&quot; &quot;http://www.w3.org/TR/REC-html40/strict.dtd&quot;&gt;
+                                      &lt;html&gt;&lt;head&gt;&lt;meta name=&quot;qrichtext&quot; content=&quot;1&quot; /&gt;&lt;style type=&quot;text/css&quot;&gt;
+                                      p, li { white-space: pre-wrap; }
+                                      &lt;/style&gt;&lt;/head&gt;&lt;body style=&quot; font-family:'MS Shell Dlg 2'; font-size:8.25pt; font-weight:400; font-style:normal;&quot;&gt;
+                                      &lt;p style=&quot; margin-top:0px; margin-bottom:0px; margin-left:0px; margin-right:0px; -qt-block-indent:0; text-indent:0px;&quot;&gt;&lt;span style=&quot; font-size:12pt; text-decoration: underline;&quot;&gt;MicronTracker&lt;/span&gt;&lt;/p&gt;&lt;/body&gt;&lt;/html&gt;
+                                    </string>
+                                  </property>
+                                </widget>
+                              </item>
+                            </layout>
+                          </item>
+                          <item>
+                            <layout class="QHBoxLayout" name="horizontalLayout_13">
+                              <item>
+                                <layout class="QVBoxLayout" name="verticalLayout_10">
+                                  <item>
+                                    <spacer name="horizontalSpacer_10">
+                                      <property name="orientation">
+                                        <enum>Qt::Horizontal</enum>
+                                      </property>
+                                      <property name="sizeHint" stdset="0">
+                                        <size>
+                                          <width>40</width>
+                                          <height>20</height>
+                                        </size>
+                                      </property>
+                                    </spacer>
+                                  </item>
+                                  <item>
+                                    <spacer name="verticalSpacer_4">
+                                      <property name="orientation">
+                                        <enum>Qt::Vertical</enum>
+                                      </property>
+                                      <property name="sizeHint" stdset="0">
+                                        <size>
+                                          <width>20</width>
+                                          <height>40</height>
+                                        </size>
+                                      </property>
+                                    </spacer>
+                                  </item>
+                                </layout>
+                              </item>
+                              <item>
+                                <layout class="QVBoxLayout" name="verticalLayout_9">
+                                  <item>
+                                    <widget class="QTextEdit" name="m_outputTextMicronTracker">
+                                      <property name="minimumSize">
+                                        <size>
+                                          <width>120</width>
+                                          <height>80</height>
+                                        </size>
+                                      </property>
+                                      <property name="maximumSize">
+                                        <size>
+                                          <width>120</width>
+                                          <height>80</height>
+                                        </size>
+                                      </property>
+                                      <property name="baseSize">
+                                        <size>
+                                          <width>120</width>
+                                          <height>0</height>
+                                        </size>
+                                      </property>
+                                      <property name="html">
+                                        <string>
+                                          &lt;!DOCTYPE HTML PUBLIC &quot;-//W3C//DTD HTML 4.0//EN&quot; &quot;http://www.w3.org/TR/REC-html40/strict.dtd&quot;&gt;
+                                          &lt;html&gt;&lt;head&gt;&lt;meta name=&quot;qrichtext&quot; content=&quot;1&quot; /&gt;&lt;style type=&quot;text/css&quot;&gt;
+                                          p, li { white-space: pre-wrap; }
+                                          &lt;/style&gt;&lt;/head&gt;&lt;body style=&quot; font-family:'MS Shell Dlg 2'; font-size:8.25pt; font-weight:400; font-style:normal;&quot; bgcolor=&quot;#000000&quot;&gt;
+                                          &lt;p style=&quot; margin-top:0px; margin-bottom:0px; margin-left:0px; margin-right:0px; -qt-block-indent:0; text-indent:0px;&quot;&gt;&lt;span style=&quot; font-size:8pt; text-decoration: underline; color:#ffffff;&quot;&gt;output:&lt;/span&gt;&lt;/p&gt;&lt;/body&gt;&lt;/html&gt;
+                                        </string>
+                                      </property>
+                                      <property name="textInteractionFlags">
+                                        <set>Qt::NoTextInteraction</set>
+                                      </property>
+                                    </widget>
+                                  </item>
+                                  <item>
+                                    <widget class="QPushButton" name="m_testConnectionMicronTracker">
+                                      <property name="minimumSize">
+                                        <size>
+                                          <width>120</width>
+                                          <height>0</height>
+                                        </size>
+                                      </property>
+                                      <property name="maximumSize">
+                                        <size>
+                                          <width>120</width>
+                                          <height>16777215</height>
+                                        </size>
+                                      </property>
+                                      <property name="baseSize">
+                                        <size>
+                                          <width>120</width>
+                                          <height>0</height>
+                                        </size>
+                                      </property>
+                                      <property name="text">
+                                        <string>test connection</string>
+                                      </property>
+                                    </widget>
+                                  </item>
+                                </layout>
+                              </item>
+                            </layout>
+                          </item>
+                        </layout>
+                      </widget>
+                    </widget>
+                  </item>
+                  <item>
+                    <widget class="QLabel" name="configuration_finished_label">
+                      <property name="text">
+                        <string>
+                          &lt;!DOCTYPE HTML PUBLIC &quot;-//W3C//DTD HTML 4.0//EN&quot; &quot;http://www.w3.org/TR/REC-html40/strict.dtd&quot;&gt;
+                          &lt;html&gt;&lt;head&gt;&lt;meta name=&quot;qrichtext&quot; content=&quot;1&quot; /&gt;&lt;style type=&quot;text/css&quot;&gt;
+                          p, li { white-space: pre-wrap; }
+                          &lt;/style&gt;&lt;/head&gt;&lt;body style=&quot; font-family:'MS Shell Dlg 2'; font-size:8.25pt; font-weight:400; font-style:normal;&quot;&gt;
+                          &lt;p align=&quot;right&quot; style=&quot; margin-top:0px; margin-bottom:0px; margin-left:0px; margin-right:0px; -qt-block-indent:0; text-indent:0px; font-size:8pt;&quot;&gt;&lt;span style=&quot; font-weight:600;&quot;&gt;Press &quot;Finished&quot; to confirm configuration&lt;/span&gt;&lt;/p&gt;&lt;/body&gt;&lt;/html&gt;
+                        </string>
+                      </property>
+                    </widget>
+                  </item>
+                  <item>
+                    <spacer name="verticalSpacer">
+                      <property name="orientation">
+                        <enum>Qt::Vertical</enum>
+                      </property>
+                      <property name="sizeHint" stdset="0">
+                        <size>
+                          <width>20</width>
+                          <height>14</height>
+                        </size>
+                      </property>
+                    </spacer>
+                  </item>
+                  <item>
+                    <widget class="Line" name="m_finishedLine">
+                      <property name="orientation">
+                        <enum>Qt::Horizontal</enum>
+                      </property>
+                    </widget>
+                  </item>
+                  <item>
+                    <layout class="QHBoxLayout" name="horizontalLayout_4">
+                      <item>
+                        <spacer name="horizontalSpacer_4">
+                          <property name="orientation">
+                            <enum>Qt::Horizontal</enum>
+                          </property>
+                          <property name="sizeHint" stdset="0">
+                            <size>
+                              <width>40</width>
+                              <height>20</height>
+                            </size>
+                          </property>
+                        </spacer>
+                      </item>
+                      <item>
+                        <widget class="QPushButton" name="m_resetButton">
+                          <property name="text">
+                            <string>Reset</string>
+                          </property>
+                        </widget>
+                      </item>
+                      <item>
+                        <widget class="QPushButton" name="m_finishedButton">
+                          <property name="text">
+                            <string>Finished</string>
+                          </property>
+                        </widget>
+                      </item>
+                    </layout>
+                  </item>
+                </layout>
+              </item>
+            </layout>
+          </widget>
+          <widget class="QWidget" name="page_3">
+            <layout class="QVBoxLayout" name="verticalLayout_15">
+              <item>
+                <layout class="QVBoxLayout" name="simpleLayout"/>
+              </item>
+              <item>
+                <spacer name="verticalSpacer_6">
+                  <property name="orientation">
+                    <enum>Qt::Vertical</enum>
+                  </property>
+                  <property name="sizeHint" stdset="0">
+                    <size>
+                      <width>20</width>
+                      <height>289</height>
+                    </size>
+                  </property>
+                </spacer>
+              </item>
+            </layout>
+          </widget>
+          <widget class="QWidget" name="page_2">
+            <layout class="QVBoxLayout" name="verticalLayout_5">
+              <item>
+                <widget class="QScrollArea" name="dummyArea">
+                  <property name="widgetResizable">
+                    <bool>true</bool>
+                  </property>
+                  <widget class="QWidget" name="scrollAreaWidgetContents">
+                    <property name="geometry">
+                      <rect>
+                        <x>0</x>
+                        <y>0</y>
+                        <width>320</width>
+                        <height>298</height>
+                      </rect>
                     </property>
-                    <property name="sizeHint" stdset="0">
-                     <size>
-                      <width>62</width>
-                      <height>20</height>
-                     </size>
-                    </property>
-                   </spacer>
-                  </item>
-                 </layout>
+                    <layout class="QVBoxLayout" name="verticalLayout_4">
+                      <item>
+                        <layout class="QVBoxLayout" name="dummyLayout"/>
+                      </item>
+                      <item>
+                        <spacer name="verticalSpacer_5">
+                          <property name="orientation">
+                            <enum>Qt::Vertical</enum>
+                          </property>
+                          <property name="sizeHint" stdset="0">
+                            <size>
+                              <width>20</width>
+                              <height>269</height>
+                            </size>
+                          </property>
+                        </spacer>
+                      </item>
+                    </layout>
+                  </widget>
                 </widget>
-               </item>
-               <item>
-                <spacer name="verticalSpacer_2">
-                 <property name="orientation">
-                  <enum>Qt::Vertical</enum>
-                 </property>
-                 <property name="sizeType">
-                  <enum>QSizePolicy::Expanding</enum>
-                 </property>
-                 <property name="sizeHint" stdset="0">
-                  <size>
-                   <width>158</width>
-                   <height>17</height>
-                  </size>
-                 </property>
-                </spacer>
-               </item>
-              </layout>
-             </item>
-             <item>
-              <layout class="QVBoxLayout" name="verticalLayout">
-               <item>
-                <layout class="QHBoxLayout" name="horizontalLayout_10"/>
-               </item>
-               <item>
-                <widget class="QTextEdit" name="m_outputTextPolaris">
-                 <property name="minimumSize">
-                  <size>
-                   <width>120</width>
-                   <height>80</height>
-                  </size>
-                 </property>
-                 <property name="maximumSize">
-                  <size>
-                   <width>120</width>
-                   <height>80</height>
-                  </size>
-                 </property>
-                 <property name="baseSize">
-                  <size>
-                   <width>120</width>
-                   <height>0</height>
-                  </size>
-                 </property>
-                 <property name="html">
-                  <string>&lt;!DOCTYPE HTML PUBLIC &quot;-//W3C//DTD HTML 4.0//EN&quot; &quot;http://www.w3.org/TR/REC-html40/strict.dtd&quot;&gt;
-&lt;html&gt;&lt;head&gt;&lt;meta name=&quot;qrichtext&quot; content=&quot;1&quot; /&gt;&lt;style type=&quot;text/css&quot;&gt;
-p, li { white-space: pre-wrap; }
-&lt;/style&gt;&lt;/head&gt;&lt;body style=&quot; font-family:'MS Shell Dlg 2'; font-size:8.25pt; font-weight:400; font-style:normal;&quot; bgcolor=&quot;#000000&quot;&gt;
-&lt;p style=&quot; margin-top:0px; margin-bottom:0px; margin-left:0px; margin-right:0px; -qt-block-indent:0; text-indent:0px;&quot;&gt;&lt;span style=&quot; font-size:7pt; text-decoration: underline; color:#ffffff;&quot;&gt;output:&lt;/span&gt;&lt;/p&gt;
-&lt;p style=&quot; margin-top:0px; margin-bottom:0px; margin-left:0px; margin-right:0px; -qt-block-indent:0; text-indent:0px;&quot;&gt;&lt;span style=&quot; font-size:7pt; color:#ffffff;&quot;&gt;NDI Polaris selected&lt;/span&gt;&lt;/p&gt;&lt;/body&gt;&lt;/html&gt;</string>
-                 </property>
-                 <property name="textInteractionFlags">
-                  <set>Qt::NoTextInteraction</set>
-                 </property>
-                </widget>
-               </item>
-               <item>
-                <widget class="QPushButton" name="m_testConnectionPolaris">
-                 <property name="minimumSize">
-                  <size>
-                   <width>120</width>
-                   <height>0</height>
-                  </size>
-                 </property>
-                 <property name="maximumSize">
-                  <size>
-                   <width>120</width>
-                   <height>16777215</height>
-                  </size>
-                 </property>
-                 <property name="text">
-                  <string>Test Connection</string>
-                 </property>
-                </widget>
-               </item>
-              </layout>
-             </item>
+              </item>
             </layout>
-           </widget>
-           <widget class="QWidget" name="aurora_page">
-            <layout class="QVBoxLayout" name="verticalLayout_8">
-             <item>
-              <layout class="QHBoxLayout" name="horizontalLayout_6">
-               <item>
-                <widget class="QLabel" name="aurora_label">
-                 <property name="text">
-                  <string>&lt;!DOCTYPE HTML PUBLIC &quot;-//W3C//DTD HTML 4.0//EN&quot; &quot;http://www.w3.org/TR/REC-html40/strict.dtd&quot;&gt;
-&lt;html&gt;&lt;head&gt;&lt;meta name=&quot;qrichtext&quot; content=&quot;1&quot; /&gt;&lt;style type=&quot;text/css&quot;&gt;
-p, li { white-space: pre-wrap; }
-&lt;/style&gt;&lt;/head&gt;&lt;body style=&quot; font-family:'MS Shell Dlg 2'; font-size:8.25pt; font-weight:400; font-style:normal;&quot;&gt;
-&lt;p style=&quot; margin-top:0px; margin-bottom:0px; margin-left:0px; margin-right:0px; -qt-block-indent:0; text-indent:0px;&quot;&gt;&lt;span style=&quot; font-size:12pt; text-decoration: underline;&quot;&gt;Aurora&lt;/span&gt;&lt;/p&gt;&lt;/body&gt;&lt;/html&gt;</string>
-                 </property>
-                </widget>
-               </item>
-              </layout>
-             </item>
-             <item>
-              <layout class="QHBoxLayout" name="horizontalLayout_14">
-               <item>
-                <layout class="QVBoxLayout" name="verticalLayout_7">
-                 <item>
-                  <layout class="QHBoxLayout" name="horizontalLayout_11">
-                   <item>
-                    <widget class="QLabel" name="comPortLabelAurora">
-                     <property name="text">
-                      <string>Com Port:</string>
-                     </property>
-                    </widget>
-                   </item>
-                   <item>
-                    <widget class="QSpinBox" name="m_portSpinBoxAurora">
-                     <property name="prefix">
-                      <string>COM </string>
-                     </property>
-                    </widget>
-                   </item>
-                   <item>
-                    <spacer name="horizontalSpacer_3">
-                     <property name="orientation">
-                      <enum>Qt::Horizontal</enum>
-                     </property>
-                     <property name="sizeHint" stdset="0">
-                      <size>
-                       <width>40</width>
-                       <height>20</height>
-                      </size>
-                     </property>
-                    </spacer>
-                   </item>
-                  </layout>
-                 </item>
-                 <item>
-                  <layout class="QHBoxLayout" name="horizontalLayout_12">
-                   <item>
-                    <widget class="QLabel" name="portTypeLabelAurora">
-                     <property name="text">
-                      <string>Port Type:</string>
-                     </property>
-                    </widget>
-                   </item>
-                   <item>
-                    <widget class="QComboBox" name="portTypeAurora">
-                     <item>
-                      <property name="text">
-                       <string>/dev/ttyUSB</string>
-                      </property>
-                     </item>
-                     <item>
-                      <property name="text">
-                       <string>/dev/ttyS</string>
-                      </property>
-                     </item>
-                    </widget>
-                   </item>
-                   <item>
-                    <spacer name="horizontalSpacer_11">
-                     <property name="orientation">
-                      <enum>Qt::Horizontal</enum>
-                     </property>
-                     <property name="sizeHint" stdset="0">
-                      <size>
-                       <width>40</width>
-                       <height>20</height>
-                      </size>
-                     </property>
-                    </spacer>
-                   </item>
-                  </layout>
-                 </item>
-                 <item>
-                  <spacer name="verticalSpacer_3">
-                   <property name="orientation">
-                    <enum>Qt::Vertical</enum>
-                   </property>
-                   <property name="sizeHint" stdset="0">
-                    <size>
-                     <width>20</width>
-                     <height>40</height>
-                    </size>
-                   </property>
-                  </spacer>
-                 </item>
-                </layout>
-               </item>
-               <item>
-                <layout class="QVBoxLayout" name="verticalLayout_6">
-                 <item>
-                  <widget class="QTextEdit" name="m_outputTextAurora">
-                   <property name="minimumSize">
-                    <size>
-                     <width>120</width>
-                     <height>80</height>
-                    </size>
-                   </property>
-                   <property name="maximumSize">
-                    <size>
-                     <width>120</width>
-                     <height>80</height>
-                    </size>
-                   </property>
-                   <property name="html">
-                    <string>&lt;!DOCTYPE HTML PUBLIC &quot;-//W3C//DTD HTML 4.0//EN&quot; &quot;http://www.w3.org/TR/REC-html40/strict.dtd&quot;&gt;
-&lt;html&gt;&lt;head&gt;&lt;meta name=&quot;qrichtext&quot; content=&quot;1&quot; /&gt;&lt;style type=&quot;text/css&quot;&gt;
-p, li { white-space: pre-wrap; }
-&lt;/style&gt;&lt;/head&gt;&lt;body style=&quot; font-family:'MS Shell Dlg 2'; font-size:8.25pt; font-weight:400; font-style:normal;&quot; bgcolor=&quot;#000000&quot;&gt;
-&lt;p style=&quot; margin-top:0px; margin-bottom:0px; margin-left:0px; margin-right:0px; -qt-block-indent:0; text-indent:0px;&quot;&gt;&lt;span style=&quot; font-size:8pt; text-decoration: underline; color:#ffffff;&quot;&gt;output:&lt;/span&gt;&lt;/p&gt;&lt;/body&gt;&lt;/html&gt;</string>
-                   </property>
-                   <property name="textInteractionFlags">
-                    <set>Qt::NoTextInteraction</set>
-                   </property>
-                  </widget>
-                 </item>
-                 <item>
-                  <widget class="QPushButton" name="m_testConnectionAurora">
-                   <property name="minimumSize">
-                    <size>
-                     <width>120</width>
-                     <height>0</height>
-                    </size>
-                   </property>
-                   <property name="maximumSize">
-                    <size>
-                     <width>120</width>
-                     <height>16777215</height>
-                    </size>
-                   </property>
-                   <property name="text">
-                    <string>test connection</string>
-                   </property>
-                  </widget>
-                 </item>
-                </layout>
-               </item>
-              </layout>
-             </item>
-            </layout>
-           </widget>
-           <widget class="QWidget" name="microntracker_page">
-            <layout class="QVBoxLayout" name="verticalLayout_11">
-             <item>
-              <layout class="QHBoxLayout" name="horizontalLayout_5">
-               <item>
-                <widget class="QLabel" name="microntracker_label">
-                 <property name="text">
-                  <string>&lt;!DOCTYPE HTML PUBLIC &quot;-//W3C//DTD HTML 4.0//EN&quot; &quot;http://www.w3.org/TR/REC-html40/strict.dtd&quot;&gt;
-&lt;html&gt;&lt;head&gt;&lt;meta name=&quot;qrichtext&quot; content=&quot;1&quot; /&gt;&lt;style type=&quot;text/css&quot;&gt;
-p, li { white-space: pre-wrap; }
-&lt;/style&gt;&lt;/head&gt;&lt;body style=&quot; font-family:'MS Shell Dlg 2'; font-size:8.25pt; font-weight:400; font-style:normal;&quot;&gt;
-&lt;p style=&quot; margin-top:0px; margin-bottom:0px; margin-left:0px; margin-right:0px; -qt-block-indent:0; text-indent:0px;&quot;&gt;&lt;span style=&quot; font-size:12pt; text-decoration: underline;&quot;&gt;MicronTracker&lt;/span&gt;&lt;/p&gt;&lt;/body&gt;&lt;/html&gt;</string>
-                 </property>
-                </widget>
-               </item>
-              </layout>
-             </item>
-             <item>
-              <layout class="QHBoxLayout" name="horizontalLayout_13">
-               <item>
-                <layout class="QVBoxLayout" name="verticalLayout_10">
-                 <item>
-                  <spacer name="horizontalSpacer_10">
-                   <property name="orientation">
-                    <enum>Qt::Horizontal</enum>
-                   </property>
-                   <property name="sizeHint" stdset="0">
-                    <size>
-                     <width>40</width>
-                     <height>20</height>
-                    </size>
-                   </property>
-                  </spacer>
-                 </item>
-                 <item>
-                  <spacer name="verticalSpacer_4">
-                   <property name="orientation">
-                    <enum>Qt::Vertical</enum>
-                   </property>
-                   <property name="sizeHint" stdset="0">
-                    <size>
-                     <width>20</width>
-                     <height>40</height>
-                    </size>
-                   </property>
-                  </spacer>
-                 </item>
-                </layout>
-               </item>
-               <item>
-                <layout class="QVBoxLayout" name="verticalLayout_9">
-                 <item>
-                  <widget class="QTextEdit" name="m_outputTextMicronTracker">
-                   <property name="minimumSize">
-                    <size>
-                     <width>120</width>
-                     <height>80</height>
-                    </size>
-                   </property>
-                   <property name="maximumSize">
-                    <size>
-                     <width>120</width>
-                     <height>80</height>
-                    </size>
-                   </property>
-                   <property name="baseSize">
-                    <size>
-                     <width>120</width>
-                     <height>0</height>
-                    </size>
-                   </property>
-                   <property name="html">
-                    <string>&lt;!DOCTYPE HTML PUBLIC &quot;-//W3C//DTD HTML 4.0//EN&quot; &quot;http://www.w3.org/TR/REC-html40/strict.dtd&quot;&gt;
-&lt;html&gt;&lt;head&gt;&lt;meta name=&quot;qrichtext&quot; content=&quot;1&quot; /&gt;&lt;style type=&quot;text/css&quot;&gt;
-p, li { white-space: pre-wrap; }
-&lt;/style&gt;&lt;/head&gt;&lt;body style=&quot; font-family:'MS Shell Dlg 2'; font-size:8.25pt; font-weight:400; font-style:normal;&quot; bgcolor=&quot;#000000&quot;&gt;
-&lt;p style=&quot; margin-top:0px; margin-bottom:0px; margin-left:0px; margin-right:0px; -qt-block-indent:0; text-indent:0px;&quot;&gt;&lt;span style=&quot; font-size:8pt; text-decoration: underline; color:#ffffff;&quot;&gt;output:&lt;/span&gt;&lt;/p&gt;&lt;/body&gt;&lt;/html&gt;</string>
-<<<<<<< HEAD
-             </property>
-             <property name="textInteractionFlags">
-              <set>Qt::NoTextInteraction</set>
-             </property>
-            </widget>
-           </item>
-           <item>
-            <widget class="QPushButton" name="m_testConnectionAurora">
-             <property name="minimumSize">
-              <size>
-               <width>120</width>
-               <height>0</height>
-              </size>
-             </property>
-             <property name="maximumSize">
-              <size>
-               <width>120</width>
-               <height>16777215</height>
-              </size>
-             </property>
-             <property name="text">
-              <string>test connection</string>
-             </property>
-            </widget>
-           </item>
-          </layout>
-=======
-                   </property>
-                   <property name="textInteractionFlags">
-                    <set>Qt::NoTextInteraction</set>
-                   </property>
-                  </widget>
-                 </item>
-                 <item>
-                  <widget class="QPushButton" name="m_testConnectionMicronTracker">
-                   <property name="minimumSize">
-                    <size>
-                     <width>120</width>
-                     <height>0</height>
-                    </size>
-                   </property>
-                   <property name="maximumSize">
-                    <size>
-                     <width>120</width>
-                     <height>16777215</height>
-                    </size>
-                   </property>
-                   <property name="baseSize">
-                    <size>
-                     <width>120</width>
-                     <height>0</height>
-                    </size>
-                   </property>
-                   <property name="text">
-                    <string>test connection</string>
-                   </property>
-                  </widget>
-                 </item>
-                </layout>
-               </item>
-              </layout>
-             </item>
-            </layout>
-           </widget>
           </widget>
->>>>>>> 0ebb2547
-         </item>
-         <item>
-          <widget class="QLabel" name="configuration_finished_label">
-           <property name="text">
-            <string>&lt;!DOCTYPE HTML PUBLIC &quot;-//W3C//DTD HTML 4.0//EN&quot; &quot;http://www.w3.org/TR/REC-html40/strict.dtd&quot;&gt;
-&lt;html&gt;&lt;head&gt;&lt;meta name=&quot;qrichtext&quot; content=&quot;1&quot; /&gt;&lt;style type=&quot;text/css&quot;&gt;
-p, li { white-space: pre-wrap; }
-&lt;/style&gt;&lt;/head&gt;&lt;body style=&quot; font-family:'MS Shell Dlg 2'; font-size:8.25pt; font-weight:400; font-style:normal;&quot;&gt;
-&lt;p align=&quot;right&quot; style=&quot; margin-top:0px; margin-bottom:0px; margin-left:0px; margin-right:0px; -qt-block-indent:0; text-indent:0px; font-size:8pt;&quot;&gt;&lt;span style=&quot; font-weight:600;&quot;&gt;Press &quot;Finished&quot; to confirm configuration&lt;/span&gt;&lt;/p&gt;&lt;/body&gt;&lt;/html&gt;</string>
-           </property>
-          </widget>
-         </item>
-         <item>
-          <spacer name="verticalSpacer">
-           <property name="orientation">
-            <enum>Qt::Vertical</enum>
-           </property>
-           <property name="sizeHint" stdset="0">
+        </widget>
+      </item>
+      <item>
+        <widget class="QWidget" name="dummyWidget" native="true">
+          <property name="maximumSize">
             <size>
-             <width>20</width>
-             <height>14</height>
+              <width>16777215</width>
+              <height>0</height>
             </size>
-           </property>
-          </spacer>
-         </item>
-         <item>
-          <widget class="Line" name="m_finishedLine">
-           <property name="orientation">
-            <enum>Qt::Horizontal</enum>
-           </property>
-          </widget>
-         </item>
-         <item>
-          <layout class="QHBoxLayout" name="horizontalLayout_4">
-           <item>
-            <spacer name="horizontalSpacer_4">
-             <property name="orientation">
-              <enum>Qt::Horizontal</enum>
-             </property>
-             <property name="sizeHint" stdset="0">
-              <size>
-               <width>40</width>
-               <height>20</height>
-              </size>
-             </property>
-            </spacer>
-           </item>
-           <item>
-            <widget class="QPushButton" name="m_resetButton">
-             <property name="text">
-              <string>Reset</string>
-             </property>
-            </widget>
-           </item>
-           <item>
-            <widget class="QPushButton" name="m_finishedButton">
-             <property name="text">
-              <string>Finished</string>
-             </property>
-            </widget>
-           </item>
-          </layout>
-         </item>
-        </layout>
-       </item>
-      </layout>
-     </widget>
-     <widget class="QWidget" name="page_3">
-      <layout class="QVBoxLayout" name="verticalLayout_15">
-       <item>
-        <layout class="QVBoxLayout" name="simpleLayout"/>
-       </item>
-       <item>
-        <spacer name="verticalSpacer_6">
-         <property name="orientation">
-          <enum>Qt::Vertical</enum>
-         </property>
-         <property name="sizeHint" stdset="0">
-          <size>
-           <width>20</width>
-           <height>289</height>
-          </size>
-         </property>
-        </spacer>
-       </item>
-      </layout>
-     </widget>
-     <widget class="QWidget" name="page_2">
-      <layout class="QVBoxLayout" name="verticalLayout_5">
-       <item>
-        <widget class="QScrollArea" name="dummyArea">
-         <property name="widgetResizable">
-          <bool>true</bool>
-         </property>
-         <widget class="QWidget" name="scrollAreaWidgetContents">
-          <property name="geometry">
-           <rect>
-            <x>0</x>
-            <y>0</y>
-            <width>320</width>
-            <height>298</height>
-           </rect>
           </property>
-          <layout class="QVBoxLayout" name="verticalLayout_4">
-           <item>
-<<<<<<< HEAD
-            <widget class="QTextEdit" name="m_outputTextMicronTracker">
-             <property name="minimumSize">
-              <size>
-               <width>120</width>
-               <height>80</height>
-              </size>
-             </property>
-             <property name="maximumSize">
-              <size>
-               <width>120</width>
-               <height>80</height>
-              </size>
-             </property>
-             <property name="baseSize">
-              <size>
-               <width>120</width>
-               <height>0</height>
-              </size>
-             </property>
-             <property name="html">
-              <string>&lt;!DOCTYPE HTML PUBLIC &quot;-//W3C//DTD HTML 4.0//EN&quot; &quot;http://www.w3.org/TR/REC-html40/strict.dtd&quot;&gt;
-&lt;html&gt;&lt;head&gt;&lt;meta name=&quot;qrichtext&quot; content=&quot;1&quot; /&gt;&lt;style type=&quot;text/css&quot;&gt;
-p, li { white-space: pre-wrap; }
-&lt;/style&gt;&lt;/head&gt;&lt;body style=&quot; font-family:'MS Shell Dlg 2'; font-size:8.25pt; font-weight:400; font-style:normal;&quot; bgcolor=&quot;#000000&quot;&gt;
-&lt;p style=&quot; margin-top:0px; margin-bottom:0px; margin-left:0px; margin-right:0px; -qt-block-indent:0; text-indent:0px;&quot;&gt;&lt;span style=&quot; font-size:8pt; text-decoration: underline; color:#ffffff;&quot;&gt;output:&lt;/span&gt;&lt;/p&gt;&lt;/body&gt;&lt;/html&gt;</string>
-             </property>
-             <property name="textInteractionFlags">
-              <set>Qt::NoTextInteraction</set>
-             </property>
-            </widget>
-=======
-            <layout class="QVBoxLayout" name="dummyLayout"/>
->>>>>>> 0ebb2547
-           </item>
-           <item>
-            <spacer name="verticalSpacer_5">
-             <property name="orientation">
-              <enum>Qt::Vertical</enum>
-             </property>
-             <property name="sizeHint" stdset="0">
-              <size>
-               <width>20</width>
-               <height>269</height>
-              </size>
-             </property>
-            </spacer>
-           </item>
-          </layout>
-         </widget>
+          <layout class="QVBoxLayout" name="verticalLayout_2"/>
         </widget>
-       </item>
-      </layout>
-     </widget>
-    </widget>
-   </item>
-   <item>
-    <widget class="QWidget" name="dummyWidget" native="true">
-     <property name="maximumSize">
-      <size>
-       <width>16777215</width>
-       <height>0</height>
-      </size>
-     </property>
-     <layout class="QVBoxLayout" name="verticalLayout_2"/>
-    </widget>
-   </item>
-  </layout>
- </widget>
- <resources/>
- <connections/>
+      </item>
+    </layout>
+  </widget>
+  <resources/>
+  <connections/>
 </ui>