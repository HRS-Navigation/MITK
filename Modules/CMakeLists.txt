set(LIBPOSTFIX "Ext")

# Modules must be listed according to their dependencies
set(module_dirs
<<<<<<< HEAD
    LegacyIO
=======
    MitkDataTypesExt
    MitkAlgorithmsExt
    MitkMapperExt
    MitkIOExt
>>>>>>> e7b491c4
    SceneSerializationBase
    PlanarFigure
    ImageExtraction
    ImageStatistics
    LegacyAdaptors
    IpPicSupport
    MitkExt
    SceneSerialization
    GraphAlgorithms
    ContourModel
    SurfaceInterpolation
    Segmentation
    PlanarFigureSegmentation
    Qmitk
    QmitkExt
    SegmentationUI
    DiffusionImaging
    GPGPU
    IGTBase
    IGT
    CameraCalibration
    IGTUI
    RigidRegistration
    RigidRegistrationUI
    DeformableRegistration
    DeformableRegistrationUI
    OpenCL
    OpenCVVideoSupport
    Overlays
    InputDevices
    ToFHardware
    ToFProcessing
    ToFUI
    US
    ClippingTools
    USUI
    DicomUI
    Simulation
    Remeshing
    Python
)

if(MITK_ENABLE_PIC_READER)
  list(APPEND module_dirs IpPicSupportIO)
endif()

set(MITK_DEFAULT_SUBPROJECTS MITK-Modules)

foreach(module_dir ${module_dirs})
  add_subdirectory(${module_dir})
endforeach()

if(MITK_PRIVATE_MODULES)
  file(GLOB all_subdirs RELATIVE ${MITK_PRIVATE_MODULES} ${MITK_PRIVATE_MODULES}/*)
  foreach(subdir ${all_subdirs})
    string(FIND ${subdir} "." _result)
    if(_result EQUAL -1)
      if(EXISTS ${MITK_PRIVATE_MODULES}/${subdir}/CMakeLists.txt)
        message(STATUS "Found private module ${subdir}")
        add_subdirectory(${MITK_PRIVATE_MODULES}/${subdir} private_modules/${subdir})
    endif()
    endif()
  endforeach()
endif(MITK_PRIVATE_MODULES)
<|MERGE_RESOLUTION|>--- conflicted
+++ resolved
@@ -2,14 +2,11 @@
 
 # Modules must be listed according to their dependencies
 set(module_dirs
-<<<<<<< HEAD
     LegacyIO
-=======
     MitkDataTypesExt
     MitkAlgorithmsExt
     MitkMapperExt
     MitkIOExt
->>>>>>> e7b491c4
     SceneSerializationBase
     PlanarFigure
     ImageExtraction
