--- conflicted
+++ resolved
@@ -67,12 +67,9 @@
   mitkUIDGeneratorTest.cpp
   mitkShaderRepositoryTest.cpp
   mitkPlanePositionManagerTest.cpp
-<<<<<<< HEAD
   mitkAffineTransformBaseTest.cpp
-=======
   mitkTypeConversionTest.cpp
   mitkTypeOperationTest.cpp
->>>>>>> 06e4ba9b
 )
 
 # test with image filename as an extra command line parameter
