--- conflicted
+++ resolved
@@ -102,17 +102,13 @@
   endif()
 endif(BLUEBERRY_USE_QT_HELP)
 
-<<<<<<< HEAD
+if(BLUEBERRY_QT_HELP_REQUIRED AND NOT BLUEBERRY_USE_QT_HELP)
+  message(FATAL_ERROR "BLUEBERRY_USE_QT_HELP is required to be set to ON")
+endif()
+
 if(MITK_USE_Qt4)
   include(${QT_USE_FILE})
 endif()
-=======
-if(BLUEBERRY_QT_HELP_REQUIRED AND NOT BLUEBERRY_USE_QT_HELP)
-  message(FATAL_ERROR "BLUEBERRY_USE_QT_HELP is required to be set to ON")
-endif()
-
-include(${QT_USE_FILE})
->>>>>>> 61f54964
 
 # =========  CTK specific CMake stuff ============
 cmake_policy(SET CMP0012 NEW)
