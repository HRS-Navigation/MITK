--- conflicted
+++ resolved
@@ -110,20 +110,6 @@
   #------------------------------------------------------------#
   #------------------ Create Plug-in --------------------------#
 
-<<<<<<< HEAD
-  set(_additional_target_libraries )
-  if(_PLUGIN_TEST_PLUGIN)
-    find_package(CppUnit REQUIRED)
-    include_directories(SYSTEM ${CppUnit_INCLUDE_DIRS})
-    list(APPEND _additional_target_libraries ${CppUnit_LIBRARIES})
-  endif()
-
-  if(mbilog_FOUND)
-    include_directories(${mbilog_INCLUDE_DIRS})
-  endif()
-
-=======
->>>>>>> cb14c8bf
   MACRO_ORGANIZE_SOURCES(
     SOURCE ${_PLUGIN_CPP_FILES}
     HEADER ${_PLUGIN_H_FILES}
@@ -160,27 +146,8 @@
     target_link_libraries(${PLUGIN_TARGET} PRIVATE ${CppUnit_LIBRARIES})
   endif()
 
-<<<<<<< HEAD
-  include_directories(SYSTEM ${Poco_INCLUDE_DIRS})
-  include_directories(${BlueBerry_BINARY_DIR})
-
-  # Only add the following Poco libraries due to possible name clashes
-  # in PocoPDF with libpng when also linking QtGui.
-  foreach(lib Foundation Util XML)
-    target_link_libraries(${PLUGIN_TARGET} ${Poco_${lib}_LIBRARY})
-  endforeach()
-
-  # Set compiler flags
-  get_target_property(_plugin_compile_flags ${PLUGIN_TARGET} COMPILE_FLAGS)
-  if(NOT _plugin_compile_flags)
-    set(_plugin_compile_flags "")
-  endif()
-  if(WIN32)
-    set(_plugin_compile_flags "${_plugin_compile_flags} -DPOCO_NO_UNWINDOWS -DWIN32_LEAN_AND_MEAN")
-=======
   if(mbilog_FOUND)
     target_link_libraries(${PLUGIN_TARGET} PRIVATE mbilog)
->>>>>>> cb14c8bf
   endif()
 
   target_include_directories(${PLUGIN_TARGET} PRIVATE ${BlueBerry_BINARY_DIR})
