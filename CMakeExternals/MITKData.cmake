--- conflicted
+++ resolved
@@ -13,11 +13,7 @@
 
 if(BUILD_TESTING)
 
-<<<<<<< HEAD
-  set(revision_tag aca6049a)
-=======
   set(revision_tag de6afaad)
->>>>>>> 7243f3a0
 #                  ^^^^^^^^  these are just to check correct length of hash part
 
   ExternalProject_Add(${proj}
