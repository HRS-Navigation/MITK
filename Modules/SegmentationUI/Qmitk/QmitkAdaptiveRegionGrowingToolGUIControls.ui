--- conflicted
+++ resolved
@@ -32,8 +32,6 @@
    <property name="margin">
     <number>0</number>
    </property>
-<<<<<<< HEAD
-=======
    <item>
     <widget class="QLabel" name="label">
      <property name="sizePolicy">
@@ -47,7 +45,6 @@
      </property>
     </widget>
    </item>
->>>>>>> 3b13e3ea
    <item>
     <widget class="ctkRangeWidget" name="m_ThresholdSlider" native="true">
      <property name="sizePolicy">
@@ -77,15 +74,12 @@
       <widget class="QPushButton" name="m_pbRunSegmentation">
        <property name="enabled">
         <bool>false</bool>
-<<<<<<< HEAD
-=======
        </property>
        <property name="sizePolicy">
-        <sizepolicy hsizetype="Maximum" vsizetype="Fixed">
+        <sizepolicy hsizetype="Minimum" vsizetype="Fixed">
          <horstretch>0</horstretch>
          <verstretch>0</verstretch>
         </sizepolicy>
->>>>>>> 3b13e3ea
        </property>
        <property name="font">
         <font/>
@@ -94,11 +88,7 @@
         <string>Press to start the segmentation of the tubular structure.</string>
        </property>
        <property name="text">
-<<<<<<< HEAD
-        <string>Show Preview</string>
-=======
         <string>Run Segmentation</string>
->>>>>>> 3b13e3ea
        </property>
        <property name="shortcut">
         <string>Alt+R</string>
@@ -111,11 +101,7 @@
         <bool>false</bool>
        </property>
        <property name="sizePolicy">
-<<<<<<< HEAD
         <sizepolicy hsizetype="Minimum" vsizetype="Fixed">
-=======
-        <sizepolicy hsizetype="Maximum" vsizetype="Fixed">
->>>>>>> 3b13e3ea
          <horstretch>0</horstretch>
          <verstretch>0</verstretch>
         </sizepolicy>
