#-----------------------------------------------------------------------------
# OpenCV
#-----------------------------------------------------------------------------

IF(MITK_USE_OpenCV)

  # Sanity checks
  IF(DEFINED OpenCV_DIR AND NOT EXISTS ${OpenCV_DIR})
    MESSAGE(FATAL_ERROR "OpenCV_DIR variable is defined but corresponds to non-existing directory")
  ENDIF()

  SET(proj OpenCV)
  SET(proj_DEPENDENCIES)
  SET(OpenCV_DEPENDS ${proj})

  IF(NOT DEFINED OpenCV_DIR)

    SET(additional_cmake_args )
    IF(MITK_USE_Python)
      LIST(APPEND additional_cmake_args
           -DBUILD_NEW_PYTHON_SUPPORT:BOOL=ON
          )
    ENDIF()

    SET(opencv_url ${MITK_THIRDPARTY_DOWNLOAD_PREFIX_URL}/OpenCV-2.3.0.tar.bz2)
    SET(opencv_url_md5 4e353dfb04b53bea37407f397aabf069)

    ExternalProject_Add(${proj}
      URL ${opencv_url}
<<<<<<< HEAD
      SOURCE_DIR ${proj}-src
=======
      URL_MD5 ${opencv_url_md5}
>>>>>>> 759b1d50
      BINARY_DIR ${proj}-build
      INSTALL_COMMAND ""
      CMAKE_GENERATOR ${gen}
      CMAKE_ARGS
        ${ep_common_args}
        -DBUILD_DOCS:BOOL=OFF
        -DBUILD_TESTS:BOOL=OFF
        -DBUILD_EXAMPLES:BOOL=OFF
        -DBUILD_DOXYGEN_DOCS:BOOL=OFF
        ${additional_cmake_args}
      DEPENDS ${proj_DEPENDENCIES}
    )

    SET(OpenCV_DIR ${CMAKE_CURRENT_BINARY_DIR}/${proj}-build)

  ELSE()

    mitkMacroEmptyExternalProject(${proj} "${proj_DEPENDENCIES}")

  ENDIF()

ENDIF()<|MERGE_RESOLUTION|>--- conflicted
+++ resolved
@@ -27,11 +27,8 @@
 
     ExternalProject_Add(${proj}
       URL ${opencv_url}
-<<<<<<< HEAD
+      URL_MD5 ${opencv_url_md5}
       SOURCE_DIR ${proj}-src
-=======
-      URL_MD5 ${opencv_url_md5}
->>>>>>> 759b1d50
       BINARY_DIR ${proj}-build
       INSTALL_COMMAND ""
       CMAKE_GENERATOR ${gen}
