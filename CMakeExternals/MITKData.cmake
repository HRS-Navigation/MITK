--- conflicted
+++ resolved
@@ -12,12 +12,7 @@
 set(MITK-Data_DEPENDS ${proj})
 
 if(BUILD_TESTING)
-<<<<<<< HEAD
-
-  set(revision_tag f31f5df7)
-=======
-  set(revision_tag c96a0e6f)
->>>>>>> c7037baa
+  set(revision_tag 471fe26f)
 #                  ^^^^^^^^  these are just to check correct length of hash part
 
   ExternalProject_Add(${proj}
