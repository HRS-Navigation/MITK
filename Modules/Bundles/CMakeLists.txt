
IF(MITK_USE_BLUEBERRY)

  SET(MITK_DEFAULT_SUBPROJECTS MITK-Plugins)

  SET(_mitk_bundles_default

  )

  IF(QT4_FOUND)
    LIST(APPEND _mitk_bundles_default "org.mitk.gui.qt.imagenavigator")

    # BlueBerry depends on CTK which depends on Qt, so we
    # need the Qt include direcotries
    INCLUDE(${QT_USE_FILE})
  ENDIF()

  SET(PLUGIN_EXCLUDE_LIST
    org.mitk.core.ext
    org.mitk.gui.qt.volumetry
    org.mitk.core.jobs
    org.mitk.diffusionimaging
    org.mitk.gui.qt.diffusionimaging
    org.mitk.gui.qt.ext
    org.mitk.gui.qt.extapplication
    org.mitk.gui.qt.datamanager
    org.mitk.gui.qt.regiongrowing
    org.mitk.planarfigure
<<<<<<< HEAD
    org.mitk.gui.qt.igtnavigationtoolmanager
    org.mitk.gui.qt.igttrackingtoolbox
    org.mitk.gui.qt.igttoolpairnavigation
	org.mitk.gui.qt.navigationdataplayer
=======
	org.mitk.gui.qt.basicimageprocessing
	org.mitk.gui.qt.colourimageprocessing
>>>>>>> b8025eb8
  )

  MACRO_COLLECT_PLUGINS(OUTPUT_DIR ${CMAKE_RUNTIME_OUTPUT_DIRECTORY}/ExtBundles
                        CACHE_PLUGIN_SOURCE_DIRS MITK_MODULES_PLUGIN_SOURCE_DIRS
                        CACHE_PLUGIN_OUTPUT_DIRS MITK_MODULES_PLUGIN_OUTPUT_DIRS
                        CACHE_PLUGIN_TARGETS MITK_MODULES_ENABLED_PLUGINS
                        BUNDLE_LIST_PATH "${MITK_BINARY_DIR}/Bundles/MITKModulesBundleList.cmake"
                        CMAKE_CACHE_PREFIX "MITK"
                        PLUGIN_DEFAULT_ON ${_mitk_bundles_default}
                        PLUGIN_EXCLUDES ${PLUGIN_EXCLUDE_LIST}
                        ${MITK_BUILD_ALL_PLUGINS_OPTION})

ENDIF(MITK_USE_BLUEBERRY)<|MERGE_RESOLUTION|>--- conflicted
+++ resolved
@@ -26,15 +26,12 @@
     org.mitk.gui.qt.datamanager
     org.mitk.gui.qt.regiongrowing
     org.mitk.planarfigure
-<<<<<<< HEAD
     org.mitk.gui.qt.igtnavigationtoolmanager
     org.mitk.gui.qt.igttrackingtoolbox
     org.mitk.gui.qt.igttoolpairnavigation
-	org.mitk.gui.qt.navigationdataplayer
-=======
-	org.mitk.gui.qt.basicimageprocessing
-	org.mitk.gui.qt.colourimageprocessing
->>>>>>> b8025eb8
+    org.mitk.gui.qt.basicimageprocessing
+    org.mitk.gui.qt.colourimageprocessing
+    org.mitk.gui.qt.navigationdataplayer
   )
 
   MACRO_COLLECT_PLUGINS(OUTPUT_DIR ${CMAKE_RUNTIME_OUTPUT_DIRECTORY}/ExtBundles
