--- conflicted
+++ resolved
@@ -1,9 +1,7 @@
 ﻿/**
-<<<<<<< HEAD
+
 \page org_mitk_gui_qt_pharmacokinetics_mri DCE MR Perfusion Datafit View
-=======
-\page org_mitk_gui_qt_pharmacokinetics_mri The DCE MR Perfusion Datafit View
->>>>>>> f08e6d4e
+
 
 \imageMacro{pharmacokinetics_mri_doc.svg,"Icon of the DCE MR Perfusion View",3.0}
 
