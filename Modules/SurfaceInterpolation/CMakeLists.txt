--- conflicted
+++ resolved
@@ -1,11 +1,6 @@
 MITK_CREATE_MODULE(
-<<<<<<< HEAD
-  DEPENDS MitkImageExtraction
+  DEPENDS MitkAlgorithmsExt
   PACKAGE_DEPENDS PUBLIC Eigen
-=======
-  DEPENDS MitkAlgorithmsExt
-  PACKAGE_DEPENDS Eigen
->>>>>>> 96702d20
   WARNINGS_AS_ERRORS
 )
 
