
IF(MITK_USE_BLUEBERRY)

  SET(MITK_DEFAULT_SUBPROJECTS MITK-Plugins)

  SET(_mitk_bundles_default

  )

  IF(QT4_FOUND)
    LIST(APPEND _mitk_bundles_default "org.mitk.gui.qt.imagenavigator")

    # BlueBerry depends on CTK which depends on Qt, so we
    # need the Qt include direcotries
    INCLUDE(${QT_USE_FILE})
  ENDIF()

  SET(PLUGIN_EXCLUDE_LIST
    org.mitk.core.ext
    org.mitk.gui.qt.volumetry
    org.mitk.core.jobs
    org.mitk.diffusionimaging
    org.mitk.gui.qt.diffusionimaging
    org.mitk.gui.qt.diffusionimagingapp
    org.mitk.gui.qt.ext
    org.mitk.gui.qt.extapplication
    org.mitk.gui.qt.datamanager
    org.mitk.gui.qt.regiongrowing
    org.mitk.gui.qt.segmentation
    org.mitk.planarfigure
    org.mitk.gui.qt.igtnavigationtoolmanager
    org.mitk.gui.qt.igttrackingtoolbox
    org.mitk.gui.qt.igttutorial
    org.mitk.gui.qt.igttoolpairnavigation
    org.mitk.gui.qt.basicimageprocessing
    org.mitk.gui.qt.colourimageprocessing
    org.mitk.gui.qt.navigationdataplayer
    org.mitk.gui.qt.tofutil
    org.mitk.gui.qt.toftutorial
    org.mitk.gui.qt.imagenavigator
    org.mitk.gui.qt.moviemaker
    org.mitk.gui.qt.deformableregistration
    org.mitk.gui.qt.rigidregistration
    org.mitk.gui.qt.imagestatistics
    org.mitk.gui.qt.materialeditor
    org.mitk.gui.qt.simpleexample
    org.mitk.gui.qt.ugvisualization
    org.mitk.gui.qt.measurement
    org.mitk.gui.qt.simplemeasurement
    org.mitk.gui.qt.imagecropper
    org.mitk.gui.qt.pointbasedregistration
    org.mitk.gui.qt.viewinitialization
    org.mitk.gui.qt.volumevisualization
<<<<<<< HEAD
    org.mitk.gui.qt.pointsetinteraction
=======
    org.mitk.gui.qt.videoplayer
    org.mitk.gui.qt.python.console
>>>>>>> cf4101fa
 )

  MACRO_COLLECT_PLUGINS(OUTPUT_DIR ${CMAKE_RUNTIME_OUTPUT_DIRECTORY}/ExtBundles
                        CACHE_PLUGIN_SOURCE_DIRS MITK_MODULES_PLUGIN_SOURCE_DIRS
                        CACHE_PLUGIN_OUTPUT_DIRS MITK_MODULES_PLUGIN_OUTPUT_DIRS
                        CACHE_PLUGIN_TARGETS MITK_MODULES_ENABLED_PLUGINS
                        BUNDLE_LIST_PATH "${MITK_BINARY_DIR}/Bundles/MITKModulesBundleList.cmake"
                        CMAKE_CACHE_PREFIX "MITK"
                        PLUGIN_DEFAULT_ON ${_mitk_bundles_default}
                        PLUGIN_EXCLUDES ${PLUGIN_EXCLUDE_LIST}
                        ${MITK_BUILD_ALL_PLUGINS_OPTION})

ENDIF(MITK_USE_BLUEBERRY)<|MERGE_RESOLUTION|>--- conflicted
+++ resolved
@@ -51,12 +51,9 @@
     org.mitk.gui.qt.pointbasedregistration
     org.mitk.gui.qt.viewinitialization
     org.mitk.gui.qt.volumevisualization
-<<<<<<< HEAD
     org.mitk.gui.qt.pointsetinteraction
-=======
     org.mitk.gui.qt.videoplayer
     org.mitk.gui.qt.python.console
->>>>>>> cf4101fa
  )
 
   MACRO_COLLECT_PLUGINS(OUTPUT_DIR ${CMAKE_RUNTIME_OUTPUT_DIRECTORY}/ExtBundles
