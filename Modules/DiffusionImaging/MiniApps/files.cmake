set(CPP_FILES
    mitkDiffusionMiniApps.cpp
    MiniAppManager.cpp
    FileFormatConverter.cpp
    TensorReconstruction.cpp
    QballReconstruction.cpp
    DiffusionIndices.cpp
    CopyGeometry.cpp
    GibbsTracking.cpp
    StreamlineTracking.cpp
    FiberProcessing.cpp
    LocalDirectionalFiberPlausibility.cpp
    #TractogramAngularError.cpp
    FiberDirectionExtraction.cpp
    PeakExtraction.cpp
    PeaksAngularError.cpp
    MultishellMethods.cpp
    #FiberFoxProcessing.cpp
    ExportShImage.cpp
<<<<<<< HEAD
    NetworkCreation.cpp
    NetworkStatistics.cpp
=======
    DwiDenoising.cpp
>>>>>>> 4b9fa5eb
)<|MERGE_RESOLUTION|>--- conflicted
+++ resolved
@@ -17,10 +17,7 @@
     MultishellMethods.cpp
     #FiberFoxProcessing.cpp
     ExportShImage.cpp
-<<<<<<< HEAD
     NetworkCreation.cpp
     NetworkStatistics.cpp
-=======
     DwiDenoising.cpp
->>>>>>> 4b9fa5eb
 )