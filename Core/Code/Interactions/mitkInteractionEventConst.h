/*===================================================================

 The Medical Imaging Interaction Toolkit (MITK)

 Copyright (c) German Cancer Research Center,
 Division of Medical and Biological Informatics.
 All rights reserved.

 This software is distributed WITHOUT ANY WARRANTY; without
 even the implied warranty of MERCHANTABILITY or FITNESS FOR
 A PARTICULAR PURPOSE.

 See LICENSE.txt or http://www.mitk.org for details.

 ===================================================================*/

#ifndef MITKINTERACTEVENTCONST_H
#define MITKINTERACTEVENTCONST_H

#include <string>

namespace mitk
{

<<<<<<< HEAD
//##ButtonState
// Mouse/keyboard state values
  enum MouseButtons
  {
    NoButton = 0x0000,
    LeftMouseButton = 0x0001,
    RightMouseButton = 0x0002,
    MiddleMouseButton = 0x0004,
  };

  enum ModifierKeys
  {
    NoKey = 0x0000,
    ShiftKey = 0x0100,
    ControlKey = 0x0200,
    AltKey = 0x0400
  };

  /*
   * Allow bitwise OR operation on enums.
   */
  inline MouseButtons operator|(MouseButtons a, MouseButtons b)
  {
    return static_cast<MouseButtons>(static_cast<int>(a) | static_cast<int>(b));
  }

  inline MouseButtons& operator|=(MouseButtons& a, MouseButtons& b)
  {
    a = static_cast<MouseButtons>(static_cast<int>(a) | static_cast<int>(b));
    return a;
  }

  inline ModifierKeys operator|(ModifierKeys a, ModifierKeys b)
  {
    return static_cast<ModifierKeys>(static_cast<int>(a) | static_cast<int>(b));
  }

  inline ModifierKeys& operator|=(ModifierKeys& a, ModifierKeys& b)
  {
    a = static_cast<ModifierKeys>(static_cast<int>(a) | static_cast<int>(b));
    return a;
  }

  /**
   * KeyConstants Constants for special keys
   */
  // Special Keys
  const std::string KeyEsc = "Escape";
  const std::string KeyEnter = "Enter";
  const std::string KeyReturn = "Return";
  const std::string KeyDelete = "Delete";
  const std::string KeyArrowUp = "ArrowUp";
  const std::string KeyArrowDown = "ArrowDown";
  const std::string KeyArrowLeft = "ArrowLeft";
  const std::string KeyArrowRight = "ArrowRight";

  const std::string KeyF1 = "F1";
  const std::string KeyF2 = "F2";
  const std::string KeyF3 = "F3";
  const std::string KeyF4 = "F4";
  const std::string KeyF5 = "F5";
  const std::string KeyF6 = "F6";
  const std::string KeyF7 = "F7";
  const std::string KeyF8 = "F8";
  const std::string KeyF9 = "F9";
  const std::string KeyF10 = "F10";
  const std::string KeyF11 = "F11";
  const std::string KeyF12 = "F12";

  const std::string KeyPos1 = "Pos1";
  const std::string KeyEnd = "End";
  const std::string KeyInsert = "Insert";
  const std::string KeyPageUp = "PageUp";
  const std::string KeyPageDown = "PageDown";
  const std::string KeySpace = "Space";
  // End special keys

=======
/**
 * @brief Constants to describe Mouse Events and special Key Events.
 */
struct InteractionEventConst
{
>>>>>>> 2d4c337e
  // XML Tags
  static const std::string xmlTagConfigRoot; // = "config";
  static const std::string xmlTagParam; // = "param";
  static const std::string xmlTagEventVariant; // = "event_variant";
  static const std::string xmlTagAttribute; // = "attribute";

  // XML Param
  static const std::string xmlParameterName; // = "name";
  static const std::string xmlParameterValue; // = "value";
  static const std::string xmlParameterEventVariant; // = "event_variant";
  static const std::string xmlParameterEventClass; // = "class";

  // Event Description
  static const std::string xmlEventPropertyModifier; // = "Modifiers";
  static const std::string xmlEventPropertyEventButton; // = "EventButton";
  static const std::string xmlEventPropertyButtonState; // = "ButtonState";
  static const std::string xmlEventPropertyKey; // = "Key";
  static const std::string xmlEventPropertyScrollDirection; // = "ScrollDirection";
  static const std::string xmlEventPropertySignalName; // = "SignalName";

};

}     //namespace mitk
#endif //ifndef MITKINTERACTEVENTCONST_H<|MERGE_RESOLUTION|>--- conflicted
+++ resolved
@@ -22,91 +22,11 @@
 namespace mitk
 {
 
-<<<<<<< HEAD
-//##ButtonState
-// Mouse/keyboard state values
-  enum MouseButtons
-  {
-    NoButton = 0x0000,
-    LeftMouseButton = 0x0001,
-    RightMouseButton = 0x0002,
-    MiddleMouseButton = 0x0004,
-  };
-
-  enum ModifierKeys
-  {
-    NoKey = 0x0000,
-    ShiftKey = 0x0100,
-    ControlKey = 0x0200,
-    AltKey = 0x0400
-  };
-
-  /*
-   * Allow bitwise OR operation on enums.
-   */
-  inline MouseButtons operator|(MouseButtons a, MouseButtons b)
-  {
-    return static_cast<MouseButtons>(static_cast<int>(a) | static_cast<int>(b));
-  }
-
-  inline MouseButtons& operator|=(MouseButtons& a, MouseButtons& b)
-  {
-    a = static_cast<MouseButtons>(static_cast<int>(a) | static_cast<int>(b));
-    return a;
-  }
-
-  inline ModifierKeys operator|(ModifierKeys a, ModifierKeys b)
-  {
-    return static_cast<ModifierKeys>(static_cast<int>(a) | static_cast<int>(b));
-  }
-
-  inline ModifierKeys& operator|=(ModifierKeys& a, ModifierKeys& b)
-  {
-    a = static_cast<ModifierKeys>(static_cast<int>(a) | static_cast<int>(b));
-    return a;
-  }
-
-  /**
-   * KeyConstants Constants for special keys
-   */
-  // Special Keys
-  const std::string KeyEsc = "Escape";
-  const std::string KeyEnter = "Enter";
-  const std::string KeyReturn = "Return";
-  const std::string KeyDelete = "Delete";
-  const std::string KeyArrowUp = "ArrowUp";
-  const std::string KeyArrowDown = "ArrowDown";
-  const std::string KeyArrowLeft = "ArrowLeft";
-  const std::string KeyArrowRight = "ArrowRight";
-
-  const std::string KeyF1 = "F1";
-  const std::string KeyF2 = "F2";
-  const std::string KeyF3 = "F3";
-  const std::string KeyF4 = "F4";
-  const std::string KeyF5 = "F5";
-  const std::string KeyF6 = "F6";
-  const std::string KeyF7 = "F7";
-  const std::string KeyF8 = "F8";
-  const std::string KeyF9 = "F9";
-  const std::string KeyF10 = "F10";
-  const std::string KeyF11 = "F11";
-  const std::string KeyF12 = "F12";
-
-  const std::string KeyPos1 = "Pos1";
-  const std::string KeyEnd = "End";
-  const std::string KeyInsert = "Insert";
-  const std::string KeyPageUp = "PageUp";
-  const std::string KeyPageDown = "PageDown";
-  const std::string KeySpace = "Space";
-  // End special keys
-
-=======
 /**
  * @brief Constants to describe Mouse Events and special Key Events.
  */
 struct InteractionEventConst
 {
->>>>>>> 2d4c337e
   // XML Tags
   static const std::string xmlTagConfigRoot; // = "config";
   static const std::string xmlTagParam; // = "param";
