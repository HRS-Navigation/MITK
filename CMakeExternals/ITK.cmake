--- conflicted
+++ resolved
@@ -24,10 +24,6 @@
         -DCMAKE_USE_PTHREADS:BOOL=OFF)
   ENDIF()
 
-<<<<<<< HEAD
-  IF(GDCM_IS_2_0_18)
-    SET(ITK_PATCH_COMMAND ${CMAKE_COMMAND} -DTEMPLATE_FILE:FILEPATH=${MITK_SOURCE_DIR}/CMakeExternals/EmptyFileForPatching.dummy -P ${MITK_SOURCE_DIR}/CMakeExternals/PatchITK-3.20.cmake)
-=======
   IF(MITK_USE_Python)
     LIST(APPEND additional_cmake_args
          -DUSE_WRAP_ITK:BOOL=ON
@@ -36,7 +32,10 @@
          -DWRAP_ITK_JAVA:BOOL=OFF
          -DWRAP_ITK_TCL:BOOL=OFF
         )
->>>>>>> 59c2fef8
+  ENDIF()
+
+  IF(GDCM_IS_2_0_18)
+    SET(ITK_PATCH_COMMAND ${CMAKE_COMMAND} -DTEMPLATE_FILE:FILEPATH=${MITK_SOURCE_DIR}/CMakeExternals/EmptyFileForPatching.dummy -P ${MITK_SOURCE_DIR}/CMakeExternals/PatchITK-3.20.cmake)
   ENDIF()
 
   ExternalProject_Add(${proj}
