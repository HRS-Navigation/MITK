--- conflicted
+++ resolved
@@ -56,10 +56,7 @@
 #! - MODULE_NAME
 #! - MODULE_IS_ENABLED
 #! - MODULE_SUBPROJECTS
-<<<<<<< HEAD
-=======
 #! - ALL_META_DEPENDENCIES
->>>>>>> b10562ab
 #!
 #! \param MODULE_NAME_IN The name for the new module
 #! \param HEADERS_ONLY specify this if the modules just contains header files.
@@ -549,9 +546,6 @@
   set(MODULE_NAME ${MODULE_NAME} PARENT_SCOPE)
   set(MODULE_IS_ENABLED ${MODULE_IS_ENABLED} PARENT_SCOPE)
   set(MODULE_SUBPROJECTS ${MODULE_SUBPROJECTS} PARENT_SCOPE)
-<<<<<<< HEAD
-=======
   set(ALL_META_DEPENDENCIES ${ALL_META_DEPENDENCIES} PARENT_SCOPE)
->>>>>>> b10562ab
 
 endfunction()