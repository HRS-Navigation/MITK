<?xml version="1.0" encoding="UTF-8"?>
<ui version="4.0">
 <class>QmitkMITKIGTTrackingToolboxViewControls</class>
 <widget class="QWidget" name="QmitkMITKIGTTrackingToolboxViewControls">
  <property name="geometry">
   <rect>
    <x>0</x>
    <y>0</y>
    <width>662</width>
    <height>648</height>
   </rect>
  </property>
  <property name="minimumSize">
   <size>
    <width>0</width>
    <height>0</height>
   </size>
  </property>
  <property name="windowTitle">
   <string>QmitkTemplate</string>
  </property>
  <layout class="QGridLayout" name="gridLayout_6">
   <item row="0" column="0">
    <widget class="QTabWidget" name="m_MainWidget">
     <property name="currentIndex">
      <number>0</number>
     </property>
     <widget class="QWidget" name="tab">
      <attribute name="title">
       <string>Tracking</string>
      </attribute>
      <layout class="QGridLayout" name="gridLayout_5">
       <item row="1" column="0">
        <widget class="QGroupBox" name="m_TrackingToolsGoupBox">
         <property name="sizePolicy">
          <sizepolicy hsizetype="Preferred" vsizetype="Expanding">
           <horstretch>0</horstretch>
           <verstretch>0</verstretch>
          </sizepolicy>
         </property>
         <property name="title">
          <string/>
         </property>
<<<<<<< HEAD
         <layout class="QGridLayout" name="gridLayout_2">
          <item row="0" column="0">
=======
         <layout class="QVBoxLayout" name="verticalLayout_4" stretch="0">
          <item>
           <widget class="QmitkTrackingDeviceConfigurationWidget" name="m_ConfigurationWidget" native="true">
            <property name="sizePolicy">
             <sizepolicy hsizetype="Preferred" vsizetype="Preferred">
              <horstretch>0</horstretch>
              <verstretch>0</verstretch>
             </sizepolicy>
            </property>
            <layout class="QVBoxLayout" name="verticalLayout_18"/>
           </widget>
          </item>
         </layout>
        </widget>
       </item>
       <item>
        <widget class="QGroupBox" name="m_TrackingToolsGoupBox">
         <property name="title">
          <string/>
         </property>
         <layout class="QVBoxLayout" name="verticalLayout_5">
          <item>
>>>>>>> fa6ca768
           <widget class="QLabel" name="label_2">
            <property name="font">
             <font>
              <pointsize>10</pointsize>
              <weight>75</weight>
              <bold>true</bold>
              <kerning>true</kerning>
             </font>
            </property>
            <property name="text">
             <string>Tracking Tools</string>
            </property>
            <property name="alignment">
             <set>Qt::AlignLeading|Qt::AlignLeft|Qt::AlignTop</set>
            </property>
           </widget>
          </item>
          <item row="1" column="0">
           <widget class="QStackedWidget" name="m_TrackingToolsWidget">
            <property name="lineWidth">
             <number>0</number>
            </property>
            <property name="currentIndex">
             <number>0</number>
            </property>
            <widget class="QWidget" name="page">
             <layout class="QVBoxLayout" name="verticalLayout_11">
              <item>
               <layout class="QHBoxLayout" name="horizontalLayout_3">
                <item>
                 <widget class="QLabel" name="label_4">
                  <property name="text">
                   <string>ToolStorage:</string>
                  </property>
                 </widget>
                </item>
                <item>
                 <widget class="QLabel" name="m_ToolLabel">
                  <property name="text">
                   <string>&lt;none&gt;</string>
                  </property>
                 </widget>
                </item>
                <item>
                 <spacer name="horizontalSpacer">
                  <property name="orientation">
                   <enum>Qt::Horizontal</enum>
                  </property>
                  <property name="sizeHint" stdset="0">
                   <size>
                    <width>40</width>
                    <height>20</height>
                   </size>
                  </property>
                 </spacer>
                </item>
               </layout>
              </item>
              <item>
               <widget class="QmitkToolTrackingStatusWidget" name="m_TrackingToolsStatusWidget" native="true">
                <property name="sizePolicy">
                 <sizepolicy hsizetype="Preferred" vsizetype="Minimum">
                  <horstretch>0</horstretch>
                  <verstretch>0</verstretch>
                 </sizepolicy>
                </property>
               </widget>
              </item>
              <item>
               <layout class="QHBoxLayout" name="horizontalLayout_9">
                <item>
                 <spacer name="horizontalSpacer_7">
                  <property name="orientation">
                   <enum>Qt::Horizontal</enum>
                  </property>
                  <property name="sizeHint" stdset="0">
                   <size>
                    <width>13</width>
                    <height>49</height>
                   </size>
                  </property>
                 </spacer>
                </item>
                <item>
                 <layout class="QVBoxLayout" name="verticalLayout">
                  <item>
                   <widget class="QPushButton" name="m_AutoDetectTools">
                    <property name="minimumSize">
                     <size>
                      <width>120</width>
                      <height>0</height>
                     </size>
                    </property>
                    <property name="text">
                     <string>Auto Detection</string>
                    </property>
                   </widget>
                  </item>
                  <item>
                   <widget class="QPushButton" name="m_AddSingleTool">
                    <property name="minimumSize">
                     <size>
                      <width>120</width>
                      <height>0</height>
                     </size>
                    </property>
                    <property name="text">
                     <string>Add Single Tool</string>
                    </property>
                   </widget>
                  </item>
                  <item>
                   <widget class="QPushButton" name="m_LoadTools">
                    <property name="minimumSize">
                     <size>
                      <width>120</width>
                      <height>0</height>
                     </size>
                    </property>
                    <property name="text">
                     <string>Load Tool Storage</string>
                    </property>
                   </widget>
                  </item>
                  <item>
                   <widget class="QPushButton" name="m_ResetTools">
                    <property name="minimumSize">
                     <size>
                      <width>120</width>
                      <height>0</height>
                     </size>
                    </property>
                    <property name="text">
                     <string>Reset</string>
                    </property>
                   </widget>
                  </item>
                 </layout>
                </item>
               </layout>
              </item>
             </layout>
            </widget>
            <widget class="QWidget" name="page_2">
             <layout class="QVBoxLayout" name="verticalLayout_10">
              <item>
               <widget class="QmitkNavigationToolCreationWidget" name="m_NavigationToolCreationWidget" native="true"/>
              </item>
             </layout>
            </widget>
           </widget>
          </item>
         </layout>
        </widget>
       </item>
       <item row="2" column="0">
        <widget class="QGroupBox" name="m_TrackingControlsGroupBox">
         <property name="sizePolicy">
          <sizepolicy hsizetype="Preferred" vsizetype="Expanding">
           <horstretch>0</horstretch>
           <verstretch>0</verstretch>
          </sizepolicy>
         </property>
         <property name="title">
          <string/>
         </property>
         <layout class="QGridLayout" name="gridLayout_3">
          <item row="1" column="0">
           <widget class="QLabel" name="m_TrackingControlLabel">
            <property name="text">
             <string>Status: disconnected</string>
            </property>
           </widget>
          </item>
          <item row="0" column="0">
           <widget class="QLabel" name="label_3">
            <property name="font">
             <font>
              <pointsize>10</pointsize>
              <weight>75</weight>
              <bold>true</bold>
             </font>
            </property>
            <property name="text">
             <string>Tracking Control</string>
            </property>
            <property name="alignment">
             <set>Qt::AlignLeading|Qt::AlignLeft|Qt::AlignTop</set>
            </property>
           </widget>
          </item>
          <item row="2" column="0">
           <layout class="QHBoxLayout" name="horizontalLayout">
            <item>
             <spacer name="horizontalSpacer_11">
              <property name="orientation">
               <enum>Qt::Horizontal</enum>
              </property>
              <property name="sizeHint" stdset="0">
               <size>
                <width>40</width>
                <height>20</height>
               </size>
              </property>
             </spacer>
            </item>
            <item>
             <widget class="QPushButton" name="m_ConnectDisconnectButton">
              <property name="minimumSize">
               <size>
                <width>142</width>
                <height>0</height>
               </size>
              </property>
              <property name="text">
               <string>Connect</string>
              </property>
             </widget>
            </item>
           </layout>
          </item>
          <item row="3" column="0">
           <layout class="QHBoxLayout" name="horizontalLayout_2">
            <item>
             <spacer name="horizontalSpacer_2">
              <property name="orientation">
               <enum>Qt::Horizontal</enum>
              </property>
              <property name="sizeHint" stdset="0">
               <size>
                <width>40</width>
                <height>20</height>
               </size>
              </property>
             </spacer>
            </item>
            <item>
             <widget class="QPushButton" name="m_StartStopTrackingButton">
              <property name="minimumSize">
               <size>
                <width>142</width>
                <height>0</height>
               </size>
              </property>
              <property name="text">
               <string>Start Tracking</string>
              </property>
             </widget>
            </item>
           </layout>
          </item>
          <item row="4" column="0">
           <layout class="QHBoxLayout" name="horizontalLayout_11">
            <item>
             <spacer name="horizontalSpacer_9">
              <property name="orientation">
               <enum>Qt::Horizontal</enum>
              </property>
              <property name="sizeHint" stdset="0">
               <size>
                <width>40</width>
                <height>20</height>
               </size>
              </property>
             </spacer>
            </item>
            <item>
             <widget class="QLabel" name="m_TrackingFrozenLabel">
              <property name="text">
               <string>&lt;html&gt;&lt;head/&gt;&lt;body&gt;&lt;p&gt;&lt;span style=&quot; color:#ff0000;&quot;&gt;Tracking Frozen!&lt;/span&gt;&lt;/p&gt;&lt;/body&gt;&lt;/html&gt;</string>
              </property>
             </widget>
            </item>
            <item>
             <widget class="QPushButton" name="m_FreezeUnfreezeTrackingButton">
              <property name="enabled">
               <bool>true</bool>
              </property>
              <property name="minimumSize">
               <size>
                <width>142</width>
                <height>0</height>
               </size>
              </property>
              <property name="text">
               <string>Freeze Tracking</string>
              </property>
             </widget>
            </item>
           </layout>
          </item>
         </layout>
        </widget>
       </item>
       <item row="0" column="0">
        <widget class="QGroupBox" name="groupBox_3">
         <property name="sizePolicy">
          <sizepolicy hsizetype="Preferred" vsizetype="Expanding">
           <horstretch>0</horstretch>
           <verstretch>0</verstretch>
          </sizepolicy>
         </property>
         <property name="minimumSize">
          <size>
           <width>0</width>
           <height>0</height>
          </size>
         </property>
         <property name="maximumSize">
          <size>
           <width>16777215</width>
           <height>16777215</height>
          </size>
         </property>
         <property name="title">
          <string/>
         </property>
         <layout class="QGridLayout" name="gridLayout">
          <item row="0" column="0">
           <widget class="QmitkTrackingDeviceConfigurationWidget" name="m_ConfigurationWidget" native="true">
            <property name="sizePolicy">
             <sizepolicy hsizetype="Preferred" vsizetype="MinimumExpanding">
              <horstretch>0</horstretch>
              <verstretch>0</verstretch>
             </sizepolicy>
            </property>
           </widget>
          </item>
         </layout>
        </widget>
       </item>
      </layout>
     </widget>
     <widget class="QWidget" name="tab_2">
      <attribute name="title">
       <string>Options</string>
      </attribute>
      <layout class="QVBoxLayout" name="verticalLayout_13">
       <item>
        <layout class="QHBoxLayout" name="horizontalLayout_12">
         <item>
          <widget class="QCheckBox" name="m_DisableAllTimers">
           <property name="text">
            <string>Disable All Timers</string>
           </property>
          </widget>
         </item>
         <item>
          <widget class="QLabel" name="m_RenderWarningLabel">
           <property name="enabled">
            <bool>true</bool>
           </property>
           <property name="text">
            <string>&lt;html&gt;&lt;head/&gt;&lt;body&gt;&lt;p align=&quot;right&quot;&gt;&lt;span style=&quot; color:#ff0000;&quot;&gt;Rendering Disabled!&lt;/span&gt;&lt;/p&gt;&lt;/body&gt;&lt;/html&gt;</string>
           </property>
           <property name="textFormat">
            <enum>Qt::AutoText</enum>
           </property>
          </widget>
         </item>
        </layout>
       </item>
       <item>
        <widget class="QGroupBox" name="m_UpdateRateOptionsGroupBox">
         <property name="title">
          <string>Update Rate Options</string>
         </property>
         <layout class="QVBoxLayout" name="verticalLayout_14">
          <item>
           <layout class="QHBoxLayout" name="horizontalLayout_6">
            <item>
             <widget class="QLabel" name="m_OptionsUpdateRateLabel">
              <property name="text">
               <string>Update Rate [per second]</string>
              </property>
             </widget>
            </item>
            <item>
             <spacer name="horizontalSpacer_5">
              <property name="orientation">
               <enum>Qt::Horizontal</enum>
              </property>
              <property name="sizeHint" stdset="0">
               <size>
                <width>40</width>
                <height>20</height>
               </size>
              </property>
             </spacer>
            </item>
            <item>
             <widget class="QSpinBox" name="m_UpdateRate">
              <property name="maximum">
               <number>100</number>
              </property>
              <property name="value">
               <number>10</number>
              </property>
             </widget>
            </item>
           </layout>
          </item>
          <item>
           <widget class="QCheckBox" name="m_UseDifferentUpdateRates">
            <property name="text">
             <string>Use different Render and Log Update Rates</string>
            </property>
           </widget>
          </item>
          <item>
           <layout class="QHBoxLayout" name="horizontalLayout_8" stretch="0,0,0">
            <item>
             <widget class="QLabel" name="m_OptionsRenderUpdateRateLabel">
              <property name="enabled">
               <bool>false</bool>
              </property>
              <property name="text">
               <string>Render Update Rate [fps]</string>
              </property>
             </widget>
            </item>
            <item>
             <spacer name="horizontalSpacer_3">
              <property name="orientation">
               <enum>Qt::Horizontal</enum>
              </property>
              <property name="sizeHint" stdset="0">
               <size>
                <width>40</width>
                <height>20</height>
               </size>
              </property>
             </spacer>
            </item>
            <item>
             <widget class="QSpinBox" name="m_RenderUpdateRate">
              <property name="enabled">
               <bool>false</bool>
              </property>
              <property name="minimum">
               <number>0</number>
              </property>
              <property name="maximum">
               <number>100</number>
              </property>
              <property name="value">
               <number>10</number>
              </property>
             </widget>
            </item>
           </layout>
          </item>
          <item>
           <layout class="QHBoxLayout" name="horizontalLayout_10">
            <item>
             <widget class="QLabel" name="m_OptionsLogUpdateRateLabel">
              <property name="enabled">
               <bool>false</bool>
              </property>
              <property name="text">
               <string>Log Update Rate [per second]</string>
              </property>
             </widget>
            </item>
            <item>
             <spacer name="horizontalSpacer_8">
              <property name="orientation">
               <enum>Qt::Horizontal</enum>
              </property>
              <property name="sizeHint" stdset="0">
               <size>
                <width>40</width>
                <height>20</height>
               </size>
              </property>
             </spacer>
            </item>
            <item>
             <widget class="QSpinBox" name="m_LogUpdateRate">
              <property name="enabled">
               <bool>false</bool>
              </property>
              <property name="minimum">
               <number>1</number>
              </property>
              <property name="maximum">
               <number>120</number>
              </property>
              <property name="singleStep">
               <number>10</number>
              </property>
              <property name="value">
               <number>60</number>
              </property>
             </widget>
            </item>
           </layout>
          </item>
         </layout>
        </widget>
       </item>
       <item>
        <widget class="QGroupBox" name="groupBox">
         <property name="title">
          <string>Tracking Volume Options</string>
         </property>
         <layout class="QVBoxLayout" name="verticalLayout_7">
          <item>
           <widget class="QCheckBox" name="m_ShowTrackingVolume">
            <property name="enabled">
             <bool>true</bool>
            </property>
            <property name="text">
             <string>Show Tracking Volume</string>
            </property>
            <property name="checked">
             <bool>true</bool>
            </property>
           </widget>
          </item>
          <item>
           <widget class="QLabel" name="label_5">
            <property name="text">
             <string>Select Model:</string>
            </property>
           </widget>
          </item>
          <item>
           <widget class="QComboBox" name="m_VolumeSelectionBox"/>
          </item>
         </layout>
        </widget>
       </item>
       <item>
        <widget class="QGroupBox" name="groupBox_2">
         <property name="title">
          <string>Open IGT Link</string>
         </property>
         <layout class="QVBoxLayout" name="verticalLayout_15">
          <item>
           <widget class="QCheckBox" name="m_EnableOpenIGTLinkMicroService">
            <property name="text">
             <string>Enable Open IGT Link MicroService</string>
            </property>
            <property name="checked">
             <bool>true</bool>
            </property>
           </widget>
          </item>
          <item>
           <widget class="QLabel" name="label_7">
            <property name="text">
             <string>Select Open IGT Link Data Format:</string>
            </property>
           </widget>
          </item>
          <item>
           <widget class="QComboBox" name="m_OpenIGTLinkDataFormat">
            <item>
             <property name="text">
              <string>TRANSFORM</string>
             </property>
            </item>
            <item>
             <property name="text">
              <string>QTDATA</string>
             </property>
            </item>
            <item>
             <property name="text">
              <string>TDATA</string>
             </property>
            </item>
            <item>
             <property name="text">
              <string>POSITION</string>
             </property>
            </item>
           </widget>
          </item>
         </layout>
        </widget>
       </item>
       <item>
        <widget class="QGroupBox" name="m_OtherOptionsGroupBox">
         <property name="title">
          <string>Other Options</string>
         </property>
         <layout class="QVBoxLayout" name="verticalLayout_12">
          <item>
           <widget class="QCheckBox" name="m_ShowToolQuaternions">
            <property name="text">
             <string>Show Tool Quaternions</string>
            </property>
           </widget>
          </item>
          <item>
           <widget class="QCheckBox" name="m_SimpleUI">
            <property name="text">
             <string>Simple UI</string>
            </property>
           </widget>
          </item>
          <item>
           <widget class="QLabel" name="label_6">
            <property name="text">
             <string>Caution, only for backward compatibility:</string>
            </property>
           </widget>
          </item>
          <item>
           <widget class="QCheckBox" name="m_InverseMode">
            <property name="text">
             <string>Inverse mode (Quaternions are stored inverse)</string>
            </property>
           </widget>
          </item>
         </layout>
        </widget>
       </item>
       <item>
        <widget class="QGroupBox" name="groupBox_5">
         <property name="title">
          <string>Tool Visualization Options</string>
         </property>
         <layout class="QVBoxLayout" name="verticalLayout_17">
          <item>
           <widget class="QCheckBox" name="showHideToolProjectionCheckBox">
            <property name="enabled">
             <bool>true</bool>
            </property>
            <property name="text">
             <string>Show Tool Projection</string>
            </property>
           </widget>
          </item>
          <item>
           <widget class="QCheckBox" name="showHideToolAxisCheckBox">
            <property name="enabled">
             <bool>false</bool>
            </property>
            <property name="text">
             <string>Show Tool Axis</string>
            </property>
           </widget>
          </item>
         </layout>
        </widget>
       </item>
       <item>
        <spacer name="verticalSpacer_3">
         <property name="orientation">
          <enum>Qt::Vertical</enum>
         </property>
         <property name="sizeHint" stdset="0">
          <size>
           <width>20</width>
           <height>600</height>
          </size>
         </property>
        </spacer>
       </item>
      </layout>
     </widget>
     <widget class="QWidget" name="tab_3">
      <attribute name="title">
       <string>Logging</string>
      </attribute>
      <layout class="QVBoxLayout" name="verticalLayout_8">
       <item>
        <layout class="QHBoxLayout" name="horizontalLayout_4">
         <item>
          <widget class="QLabel" name="label">
           <property name="text">
            <string>Filename:</string>
           </property>
          </widget>
         </item>
         <item>
          <widget class="QLineEdit" name="m_LoggingFileName"/>
         </item>
         <item>
          <widget class="QPushButton" name="m_ChooseFile">
           <property name="text">
            <string>Choose File</string>
           </property>
          </widget>
         </item>
        </layout>
       </item>
       <item>
        <layout class="QHBoxLayout" name="horizontalLayout_7">
         <item>
          <widget class="QCheckBox" name="m_LoggingLimit">
           <property name="text">
            <string>Limit Number Of Logged Frames:</string>
           </property>
          </widget>
         </item>
         <item>
          <spacer name="horizontalSpacer_6">
           <property name="orientation">
            <enum>Qt::Horizontal</enum>
           </property>
           <property name="sizeHint" stdset="0">
            <size>
             <width>40</width>
             <height>20</height>
            </size>
           </property>
          </spacer>
         </item>
         <item>
          <widget class="QSpinBox" name="m_LoggedFramesLimit">
           <property name="minimum">
            <number>1</number>
           </property>
           <property name="maximum">
            <number>9999</number>
           </property>
           <property name="value">
            <number>300</number>
           </property>
          </widget>
         </item>
        </layout>
       </item>
       <item>
        <widget class="QRadioButton" name="m_CsvFormat">
         <property name="text">
          <string>CSV format</string>
         </property>
         <property name="checked">
          <bool>true</bool>
         </property>
        </widget>
       </item>
       <item>
        <widget class="QRadioButton" name="m_XmlFormat">
         <property name="text">
          <string>XML format</string>
         </property>
        </widget>
       </item>
       <item>
        <widget class="QCheckBox" name="m_SkipInvalidData">
         <property name="text">
          <string>Skip invalid data</string>
         </property>
        </widget>
       </item>
       <item>
        <widget class="QGroupBox" name="groupBox_4">
         <property name="title">
          <string>Logging Status</string>
         </property>
         <layout class="QVBoxLayout" name="verticalLayout_6">
          <item>
           <widget class="QLabel" name="m_LoggingLabel">
            <property name="text">
             <string>Logging OFF</string>
            </property>
           </widget>
          </item>
          <item>
           <widget class="QLabel" name="m_LoggedFramesLabel">
            <property name="text">
             <string>Logged Frames: 0</string>
            </property>
           </widget>
          </item>
         </layout>
        </widget>
       </item>
       <item>
        <layout class="QHBoxLayout" name="horizontalLayout_5">
         <item>
          <spacer name="horizontalSpacer_4">
           <property name="orientation">
            <enum>Qt::Horizontal</enum>
           </property>
           <property name="sizeHint" stdset="0">
            <size>
             <width>40</width>
             <height>20</height>
            </size>
           </property>
          </spacer>
         </item>
         <item>
          <widget class="QPushButton" name="m_StartLogging">
           <property name="text">
            <string>Start Logging</string>
           </property>
          </widget>
         </item>
         <item>
          <widget class="QPushButton" name="m_StopLogging">
           <property name="text">
            <string>Stop Logging</string>
           </property>
          </widget>
         </item>
        </layout>
       </item>
       <item>
        <spacer name="verticalSpacer_2">
         <property name="orientation">
          <enum>Qt::Vertical</enum>
         </property>
         <property name="sizeHint" stdset="0">
          <size>
           <width>20</width>
           <height>40</height>
          </size>
         </property>
        </spacer>
       </item>
      </layout>
     </widget>
    </widget>
   </item>
  </layout>
  <widget class="QWidget" name="m_simpleWidget" native="true">
   <property name="geometry">
    <rect>
     <x>9</x>
     <y>810</y>
     <width>303</width>
     <height>70</height>
    </rect>
   </property>
   <layout class="QGridLayout" name="gridLayout_4">
    <item row="0" column="0">
     <layout class="QHBoxLayout" name="horizontalLayout_25">
      <item>
       <widget class="QPushButton" name="m_ConnectSimpleMode">
        <property name="minimumSize">
         <size>
          <width>70</width>
          <height>50</height>
         </size>
        </property>
        <property name="text">
         <string>Connect</string>
        </property>
       </widget>
      </item>
      <item>
       <widget class="QPushButton" name="m_StartTrackingSimpleMode">
        <property name="minimumSize">
         <size>
          <width>70</width>
          <height>50</height>
         </size>
        </property>
        <property name="text">
         <string>Start
Tracking</string>
        </property>
       </widget>
      </item>
      <item>
       <spacer name="horizontalSpacer_21">
        <property name="orientation">
         <enum>Qt::Horizontal</enum>
        </property>
        <property name="sizeHint" stdset="0">
         <size>
          <width>40</width>
          <height>20</height>
         </size>
        </property>
       </spacer>
      </item>
      <item>
       <widget class="QPushButton" name="m_advancedUI">
        <property name="minimumSize">
         <size>
          <width>70</width>
          <height>50</height>
         </size>
        </property>
        <property name="text">
         <string>Advanced
Mode</string>
        </property>
       </widget>
      </item>
     </layout>
    </item>
   </layout>
  </widget>
 </widget>
 <layoutdefault spacing="6" margin="11"/>
 <customwidgets>
  <customwidget>
   <class>QmitkToolTrackingStatusWidget</class>
   <extends>QWidget</extends>
   <header>QmitkToolTrackingStatusWidget.h</header>
   <container>1</container>
  </customwidget>
  <customwidget>
   <class>QmitkTrackingDeviceConfigurationWidget</class>
   <extends>QWidget</extends>
   <header>QmitkTrackingDeviceConfigurationWidget.h</header>
   <container>1</container>
  </customwidget>
  <customwidget>
   <class>QmitkNavigationToolCreationWidget</class>
   <extends>QWidget</extends>
   <header>QmitkNavigationToolCreationWidget.h</header>
   <container>1</container>
  </customwidget>
 </customwidgets>
 <resources/>
 <connections/>
</ui><|MERGE_RESOLUTION|>--- conflicted
+++ resolved
@@ -38,13 +38,21 @@
            <verstretch>0</verstretch>
           </sizepolicy>
          </property>
+         <property name="minimumSize">
+          <size>
+           <width>0</width>
+           <height>0</height>
+          </size>
+         </property>
+         <property name="maximumSize">
+          <size>
+           <width>16777215</width>
+           <height>220</height>
+          </size>
+         </property>
          <property name="title">
           <string/>
          </property>
-<<<<<<< HEAD
-         <layout class="QGridLayout" name="gridLayout_2">
-          <item row="0" column="0">
-=======
          <layout class="QVBoxLayout" name="verticalLayout_4" stretch="0">
           <item>
            <widget class="QmitkTrackingDeviceConfigurationWidget" name="m_ConfigurationWidget" native="true">
@@ -65,13 +73,15 @@
          <property name="title">
           <string/>
          </property>
+         <layout class="QGridLayout" name="gridLayout_2">
+          <item row="0" column="0">
          <layout class="QVBoxLayout" name="verticalLayout_5">
           <item>
->>>>>>> fa6ca768
            <widget class="QLabel" name="label_2">
             <property name="font">
              <font>
               <pointsize>10</pointsize>
+              <pointsize>6</pointsize>
               <weight>75</weight>
               <bold>true</bold>
               <kerning>true</kerning>
@@ -82,10 +92,16 @@
             </property>
             <property name="alignment">
              <set>Qt::AlignLeading|Qt::AlignLeft|Qt::AlignTop</set>
+             <string>&lt;!DOCTYPE HTML PUBLIC &quot;-//W3C//DTD HTML 4.0//EN&quot; &quot;http://www.w3.org/TR/REC-html40/strict.dtd&quot;&gt;
+&lt;html&gt;&lt;head&gt;&lt;meta name=&quot;qrichtext&quot; content=&quot;1&quot; /&gt;&lt;style type=&quot;text/css&quot;&gt;
+p, li { white-space: pre-wrap; }
+&lt;/style&gt;&lt;/head&gt;&lt;body style=&quot; font-family:'MS Shell Dlg 2'; font-size:7.8pt; font-weight:400; font-style:normal;&quot;&gt;
+&lt;p style=&quot; margin-top:0px; margin-bottom:0px; margin-left:0px; margin-right:0px; -qt-block-indent:0; text-indent:0px;&quot;&gt;&lt;span style=&quot; font-size:10pt; font-weight:600;&quot;&gt;Tracking Tools&lt;/span&gt;&lt;/p&gt;&lt;/body&gt;&lt;/html&gt;</string>
             </property>
            </widget>
           </item>
           <item row="1" column="0">
+          <item>
            <widget class="QStackedWidget" name="m_TrackingToolsWidget">
             <property name="lineWidth">
              <number>0</number>
@@ -133,6 +149,11 @@
                   <horstretch>0</horstretch>
                   <verstretch>0</verstretch>
                  </sizepolicy>
+                <property name="minimumSize">
+                 <size>
+                  <width>200</width>
+                  <height>0</height>
+                 </size>
                 </property>
                </widget>
               </item>
@@ -224,6 +245,7 @@
         </widget>
        </item>
        <item row="2" column="0">
+       <item>
         <widget class="QGroupBox" name="m_TrackingControlsGroupBox">
          <property name="sizePolicy">
           <sizepolicy hsizetype="Preferred" vsizetype="Expanding">
@@ -237,29 +259,27 @@
          <layout class="QGridLayout" name="gridLayout_3">
           <item row="1" column="0">
            <widget class="QLabel" name="m_TrackingControlLabel">
+         <layout class="QVBoxLayout" name="verticalLayout_2">
+          <item>
+           <widget class="QLabel" name="label_3">
             <property name="text">
              <string>Status: disconnected</string>
-            </property>
-           </widget>
-          </item>
-          <item row="0" column="0">
-           <widget class="QLabel" name="label_3">
-            <property name="font">
-             <font>
-              <pointsize>10</pointsize>
-              <weight>75</weight>
-              <bold>true</bold>
-             </font>
-            </property>
-            <property name="text">
-             <string>Tracking Control</string>
-            </property>
-            <property name="alignment">
-             <set>Qt::AlignLeading|Qt::AlignLeft|Qt::AlignTop</set>
-            </property>
-           </widget>
-          </item>
-          <item row="2" column="0">
+             <string>&lt;!DOCTYPE HTML PUBLIC &quot;-//W3C//DTD HTML 4.0//EN&quot; &quot;http://www.w3.org/TR/REC-html40/strict.dtd&quot;&gt;
+&lt;html&gt;&lt;head&gt;&lt;meta name=&quot;qrichtext&quot; content=&quot;1&quot; /&gt;&lt;style type=&quot;text/css&quot;&gt;
+p, li { white-space: pre-wrap; }
+&lt;/style&gt;&lt;/head&gt;&lt;body style=&quot; font-family:'MS Shell Dlg 2'; font-size:7.8pt; font-weight:400; font-style:normal;&quot;&gt;
+&lt;p style=&quot; margin-top:0px; margin-bottom:0px; margin-left:0px; margin-right:0px; -qt-block-indent:0; text-indent:0px;&quot;&gt;&lt;span style=&quot; font-size:10pt; font-weight:600;&quot;&gt;Tracking Control&lt;/span&gt;&lt;/p&gt;&lt;/body&gt;&lt;/html&gt;</string>
+            </property>
+           </widget>
+          </item>
+          <item>
+           <widget class="QLabel" name="m_TrackingControlLabel">
+            <property name="text">
+             <string>Status: disconnected</string>
+            </property>
+           </widget>
+          </item>
+          <item>
            <layout class="QHBoxLayout" name="horizontalLayout">
             <item>
              <spacer name="horizontalSpacer_11">
@@ -289,7 +309,7 @@
             </item>
            </layout>
           </item>
-          <item row="3" column="0">
+          <item>
            <layout class="QHBoxLayout" name="horizontalLayout_2">
             <item>
              <spacer name="horizontalSpacer_2">
@@ -319,7 +339,7 @@
             </item>
            </layout>
           </item>
-          <item row="4" column="0">
+          <item>
            <layout class="QHBoxLayout" name="horizontalLayout_11">
             <item>
              <spacer name="horizontalSpacer_9">
@@ -358,43 +378,6 @@
              </widget>
             </item>
            </layout>
-          </item>
-         </layout>
-        </widget>
-       </item>
-       <item row="0" column="0">
-        <widget class="QGroupBox" name="groupBox_3">
-         <property name="sizePolicy">
-          <sizepolicy hsizetype="Preferred" vsizetype="Expanding">
-           <horstretch>0</horstretch>
-           <verstretch>0</verstretch>
-          </sizepolicy>
-         </property>
-         <property name="minimumSize">
-          <size>
-           <width>0</width>
-           <height>0</height>
-          </size>
-         </property>
-         <property name="maximumSize">
-          <size>
-           <width>16777215</width>
-           <height>16777215</height>
-          </size>
-         </property>
-         <property name="title">
-          <string/>
-         </property>
-         <layout class="QGridLayout" name="gridLayout">
-          <item row="0" column="0">
-           <widget class="QmitkTrackingDeviceConfigurationWidget" name="m_ConfigurationWidget" native="true">
-            <property name="sizePolicy">
-             <sizepolicy hsizetype="Preferred" vsizetype="MinimumExpanding">
-              <horstretch>0</horstretch>
-              <verstretch>0</verstretch>
-             </sizepolicy>
-            </property>
-           </widget>
           </item>
          </layout>
         </widget>
@@ -890,77 +873,84 @@
      </widget>
     </widget>
    </item>
-  </layout>
-  <widget class="QWidget" name="m_simpleWidget" native="true">
-   <property name="geometry">
-    <rect>
-     <x>9</x>
-     <y>810</y>
-     <width>303</width>
-     <height>70</height>
-    </rect>
-   </property>
-   <layout class="QGridLayout" name="gridLayout_4">
-    <item row="0" column="0">
-     <layout class="QHBoxLayout" name="horizontalLayout_25">
+   <item>
+    <widget class="QWidget" name="m_simpleWidget" native="true">
+     <layout class="QHBoxLayout" name="horizontalLayout_13">
       <item>
-       <widget class="QPushButton" name="m_ConnectSimpleMode">
-        <property name="minimumSize">
-         <size>
-          <width>70</width>
-          <height>50</height>
-         </size>
-        </property>
-        <property name="text">
-         <string>Connect</string>
-        </property>
-       </widget>
-      </item>
-      <item>
-       <widget class="QPushButton" name="m_StartTrackingSimpleMode">
-        <property name="minimumSize">
-         <size>
-          <width>70</width>
-          <height>50</height>
-         </size>
-        </property>
-        <property name="text">
-         <string>Start
+       <layout class="QHBoxLayout" name="horizontalLayout_25">
+        <item>
+         <widget class="QPushButton" name="m_ConnectSimpleMode">
+          <property name="minimumSize">
+           <size>
+            <width>70</width>
+            <height>50</height>
+           </size>
+          </property>
+          <property name="text">
+           <string>Connect</string>
+          </property>
+         </widget>
+        </item>
+        <item>
+         <widget class="QPushButton" name="m_StartTrackingSimpleMode">
+          <property name="minimumSize">
+           <size>
+            <width>70</width>
+            <height>50</height>
+           </size>
+          </property>
+          <property name="text">
+           <string>Start
 Tracking</string>
-        </property>
-       </widget>
-      </item>
-      <item>
-       <spacer name="horizontalSpacer_21">
-        <property name="orientation">
-         <enum>Qt::Horizontal</enum>
-        </property>
-        <property name="sizeHint" stdset="0">
-         <size>
-          <width>40</width>
-          <height>20</height>
-         </size>
-        </property>
-       </spacer>
-      </item>
-      <item>
-       <widget class="QPushButton" name="m_advancedUI">
-        <property name="minimumSize">
-         <size>
-          <width>70</width>
-          <height>50</height>
-         </size>
-        </property>
-        <property name="text">
-         <string>Advanced
+          </property>
+         </widget>
+        </item>
+        <item>
+         <spacer name="horizontalSpacer_21">
+          <property name="orientation">
+           <enum>Qt::Horizontal</enum>
+          </property>
+          <property name="sizeHint" stdset="0">
+           <size>
+            <width>40</width>
+            <height>20</height>
+           </size>
+          </property>
+         </spacer>
+        </item>
+        <item>
+         <widget class="QPushButton" name="m_advancedUI">
+          <property name="minimumSize">
+           <size>
+            <width>70</width>
+            <height>50</height>
+           </size>
+          </property>
+          <property name="text">
+           <string>Advanced
 Mode</string>
-        </property>
-       </widget>
+          </property>
+         </widget>
+        </item>
+       </layout>
       </item>
      </layout>
-    </item>
-   </layout>
-  </widget>
+    </widget>
+   </item>
+   <item>
+    <spacer name="verticalSpacer_4">
+     <property name="orientation">
+      <enum>Qt::Vertical</enum>
+     </property>
+     <property name="sizeHint" stdset="0">
+      <size>
+       <width>20</width>
+       <height>40</height>
+      </size>
+     </property>
+    </spacer>
+   </item>
+  </layout>
  </widget>
  <layoutdefault spacing="6" margin="11"/>
  <customwidgets>
