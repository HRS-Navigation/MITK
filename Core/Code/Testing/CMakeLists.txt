# The core tests need relaxed compiler flags...
# TODO fix core tests to compile without these additional no-error flags
if(MSVC_VERSION)
  # disable deprecated warnings (they would lead to errors)
  mitkFunctionCheckCAndCXXCompilerFlags("/wd4996" CMAKE_C_FLAGS CMAKE_CXX_FLAGS)
else()
  mitkFunctionCheckCAndCXXCompilerFlags("-Wno-error=deprecated" CMAKE_C_FLAGS CMAKE_CXX_FLAGS)
  mitkFunctionCheckCAndCXXCompilerFlags("-Wno-error=deprecated-declarations" CMAKE_C_FLAGS CMAKE_CXX_FLAGS)
endif()

MITK_CREATE_MODULE_TESTS(LABELS MITK-Core)
# MITK_INSTALL_TARGETS(EXECUTABLES MitkTestDriver)

mitkAddCustomModuleTest(mitkVolumeCalculatorTest_Png2D-bw mitkVolumeCalculatorTest
                        ${MITK_DATA_DIR}/Png2D-bw.png
                        ${MITK_DATA_DIR}/Pic2DplusT.nrrd
)

mitkAddCustomModuleTest(mitkEventMapperTest_Test1And2 mitkEventMapperTest
                        ${MITK_DATA_DIR}/TestStateMachine1.xml
                        ${MITK_DATA_DIR}/TestStateMachine2.xml
)

mitkAddCustomModuleTest(mitkEventConfigTest_CreateObjectInDifferentWays mitkEventConfigTest
                        ${MITK_SOURCE_DIR}/Core/Code/Testing/Resources/Interactions/StatemachineConfigTest.xml
)

mitkAddCustomModuleTest(mitkNodeDependentPointSetInteractorTest mitkNodeDependentPointSetInteractorTest
                        ${MITK_DATA_DIR}/Pic3D.nrrd
                        ${MITK_DATA_DIR}/BallBinary30x30x30.nrrd
)

mitkAddCustomModuleTest(mitkDataStorageTest_US4DCyl mitkDataStorageTest
                        ${MITK_DATA_DIR}/US4DCyl.nrrd
)

mitkAddCustomModuleTest(mitkStateMachineFactoryTest_TestStateMachine1_2 mitkStateMachineFactoryTest
                        ${MITK_DATA_DIR}/TestStateMachine1.xml
                        ${MITK_DATA_DIR}/TestStateMachine2.xml
)

mitkAddCustomModuleTest(mitkDicomSeriesReaderTest_CTImage mitkDicomSeriesReaderTest
                        ${MITK_DATA_DIR}/TinyCTAbdomen
                        ${MITK_DATA_DIR}/DICOMReader/Broken-Series
)

mitkAddCustomModuleTest(mitkPointSetReaderTest mitkPointSetReaderTest
                        ${MITK_DATA_DIR}/PointSetReaderTestData.mps
)

mitkAddCustomModuleTest(mitkImageTest_4DImageData mitkImageTest
                        ${MITK_DATA_DIR}/US4DCyl.nrrd
)

mitkAddCustomModuleTest(mitkImageTest_2D+tImageData mitkImageTest
                        ${MITK_DATA_DIR}/Pic2DplusT.nrrd
)

<<<<<<< HEAD
mitkAddCustomModuleTest(mitkImageTest_3DImageData mitkImageTest
=======
mitkAddCustomModuleTest(mitkImageEqualTest mitkImageEqualTest)

mitkAddCustomModuleTest(mitkIOUtilTest mitkIOUtilTest #test for a randomly chosen Pic3D swivelled slice
>>>>>>> 09effa15
                        ${MITK_DATA_DIR}/Pic3D.nrrd
)

mitkAddCustomModuleTest(mitkImageTest_brainImage mitkImageTest
                        ${MITK_DATA_DIR}/brain.mhd
)

mitkAddCustomModuleTest(mitkImageTest_3DImageData mitkImageGeneratorTest
                        ${MITK_DATA_DIR}/Pic3D.nrrd
)

mitkAddCustomModuleTest(mitkLevelWindowManagerTest mitkLevelWindowManagerTest
                        ${MITK_DATA_DIR}/Pic3D.nrrd
)

mitkAddCustomModuleTest(mitkMultiComponentImageDataComparisonFilterTest mitkMultiComponentImageDataComparisonFilterTest
                        ${MITK_DATA_DIR}/NrrdWritingTestImage.jpg
)

mitkAddCustomModuleTest(mitkImageToItkTest mitkImageToItkTest
                        ${MITK_DATA_DIR}/Pic3D.nrrd
)

mitkAddCustomModuleTest(mitkImageSliceSelectorTest mitkImageSliceSelectorTest
                        ${MITK_DATA_DIR}/Pic2DplusT.nrrd
)


if(MITK_ENABLE_RENDERING_TESTING) ### since the rendering test's do not run in ubuntu, yet, we build them only for other systems or if the user explicitly sets the variable MITK_ENABLE_RENDERING_TESTING
mitkAddCustomModuleTest(mitkImageVtkMapper2D_rgbaImage640x480 mitkImageVtkMapper2DTest
                        ${MITK_DATA_DIR}/RenderingTestData/rgbaImage.png #input image to load in data storage
                        -V ${MITK_DATA_DIR}/RenderingTestData/ReferenceScreenshots/rgbaImage640x480REF.png #corresponding reference screenshot
)
mitkAddCustomModuleTest(mitkImageVtkMapper2D_pic3d640x480 mitkImageVtkMapper2DTest #test for standard Pic3D axial slice
                        ${MITK_DATA_DIR}/Pic3D.nrrd #input image to load in data storage
                        -V ${MITK_DATA_DIR}/RenderingTestData/ReferenceScreenshots/pic3d640x480REF.png #corresponding reference screenshot
)
mitkAddCustomModuleTest(mitkImageVtkMapper2D_pic3dColorBlue640x480 mitkImageVtkMapper2DColorTest #test for color property (=blue) Pic3D sagittal slice
                        ${MITK_DATA_DIR}/Pic3D.nrrd #input image to load in data storage
                        -V ${MITK_DATA_DIR}/RenderingTestData/ReferenceScreenshots/pic3dColorBlue640x480REF.png #corresponding reference screenshot
)
mitkAddCustomModuleTest(mitkImageVtkMapper2D_pic3dLevelWindow640x480 mitkImageVtkMapper2DLevelWindowTest #test for levelwindow property (=blood) #Pic3D sagittal slice
                        ${MITK_DATA_DIR}/Pic3D.nrrd #input image to load in data storage
                        -V ${MITK_DATA_DIR}/RenderingTestData/ReferenceScreenshots/pic3dLevelWindowBlood640x480REF.png #corresponding reference #screenshot
)
#mitkAddCustomModuleTest(mitkImageVtkMapper2D_pic3dOpacity640x480 mitkImageVtkMapper2DOpacityTest #test for opacity (=0.5) Pic3D coronal slice
#                        ${MITK_DATA_DIR}/Pic3D.nrrd #input image to load in data storage
#                        -V ${MITK_DATA_DIR}/RenderingTestData/ReferenceScreenshots/pic3dOpacity640x480REF.png corresponding reference screenshot
#)
mitkAddCustomModuleTest(mitkImageVtkMapper2D_pic3dSwivel640x480 mitkImageVtkMapper2DSwivelTest #test for a randomly chosen Pic3D swivelled slice
                        ${MITK_DATA_DIR}/Pic3D.nrrd #input image to load in data storage
                        -V ${MITK_DATA_DIR}/RenderingTestData/ReferenceScreenshots/pic3dSwivel640x480REF.png #corresponding reference screenshot
)
mitkAddCustomModuleTest(mitkPointSetVtkMapper2D_openMeAlone640x480 mitkPointSetVtkMapper2DTest
                        ${MITK_DATA_DIR}/RenderingTestData/openMeAlone.mps #input point set to load in data storage
                        -V ${MITK_DATA_DIR}/RenderingTestData/ReferenceScreenshots/openMeAlone640x480REF.png #corresponding reference screenshot
)
mitkAddCustomModuleTest(mitkPointSetVtkMapper2D_Pic3DPointSetForPic3D640x480 mitkPointSetVtkMapper2DImageTest
                        ${MITK_DATA_DIR}/Pic3D.nrrd ${MITK_DATA_DIR}/RenderingTestData/PointSetForPic3D.mps #input point set and image to load in data storage
                        -V ${MITK_DATA_DIR}/RenderingTestData/ReferenceScreenshots/Pic3DPointSetForPic3D640x480REF.png #corresponding reference screenshot
)
mitkAddCustomModuleTest(mitkPointSetVtkMapper2D_openMeAloneGlyphType640x480 mitkPointSetVtkMapper2DGlyphTypeTest
                         ${MITK_DATA_DIR}/RenderingTestData/openMeAlone.mps #input point set to load in data storage
                        -V ${MITK_DATA_DIR}/RenderingTestData/ReferenceScreenshots/openMeAloneGlyphType640x480REF.png #corresponding reference screenshot
)
mitkAddCustomModuleTest(mitkPointSetVtkMapper2D_openMeAloneTransformed640x480 mitkPointSetVtkMapper2DTransformedPointsTest
                         ${MITK_DATA_DIR}/RenderingTestData/openMeAlone.mps #input point set to load in data storage
                        -V ${MITK_DATA_DIR}/RenderingTestData/ReferenceScreenshots/openMeAloneTransformedPoints640x480REF.png #corresponding reference screenshot
)

#Test reslice interpolation
#note: nearest mode is already tested by swivel test
mitkAddCustomModuleTest(ResliceInterpolationIsLinear mitkImageVtkMapper2DResliceInterpolationPropertyTest
                        1 #linear
                        ${MITK_DATA_DIR}/Pic3D.nrrd
                        -V
                        ${MITK_DATA_DIR}/RenderingTestData/ReferenceScreenshots/pic3dRefLinear.png #corresponding reference screenshot LINEAR
)

mitkAddCustomModuleTest(ResliceInterpolationIsCubic mitkImageVtkMapper2DResliceInterpolationPropertyTest
                        3 #cubic
                        ${MITK_DATA_DIR}/Pic3D.nrrd
                        -V
                        ${MITK_DATA_DIR}/RenderingTestData/ReferenceScreenshots/pic3dRefCubic.png #corresponding reference screenshot CUBIC
)
#End test reslice interpolation

#Overlays
mitkAddCustomModuleTest(mitkLabelOverlay3DRendering2DTest mitkLabelOverlay3DRendering2DTest #OverlayTest
                        -V ${MITK_DATA_DIR}/RenderingTestData/ReferenceScreenshots/mitkLabelOverlay3DRendering2DTest.png #corresponding reference screenshot
)

mitkAddCustomModuleTest(mitkLabelOverlay3DRendering3DTest mitkLabelOverlay3DRendering3DTest #OverlayTest
                        -V ${MITK_DATA_DIR}/RenderingTestData/ReferenceScreenshots/mitkLabelOverlay3DRendering3DTest.png #corresponding reference screenshot
)

mitkAddCustomModuleTest(mitkTextOverlay2DRenderingTest_ball mitkTextOverlay2DRenderingTest #OverlayTest
                        ${MITK_DATA_DIR}/ball.stl #input image to load in data storage
                        -V ${MITK_DATA_DIR}/RenderingTestData/ReferenceScreenshots/mitkTextOverlay2DRenderingTest_ball.png #corresponding reference screenshot
)

#mitkAddCustomModuleTest(mitkTextOverlay2DLayouterRenderingTest_ball mitkTextOverlay2DLayouterRenderingTest #OverlayTest
#                        ${MITK_DATA_DIR}/ball.stl #input image to load in data storage
#                        -V ${MITK_DATA_DIR}/RenderingTestData/ReferenceScreenshots/mitkTextOverlay2DLayouterRenderingTest_ball.png #corresponding reference screenshot
#)

mitkAddCustomModuleTest(mitkTextOverlay3DRendering2DTest_ball mitkTextOverlay3DRendering2DTest #OverlayTest
                        ${MITK_DATA_DIR}/ball.stl #input image to load in data storage
                        -V ${MITK_DATA_DIR}/RenderingTestData/ReferenceScreenshots/mitkTextOverlay3DRendering2DTest_ball.png #corresponding reference screenshot
)

mitkAddCustomModuleTest(mitkTextOverlay3DRendering3DTest_ball mitkTextOverlay3DRendering3DTest #OverlayTest
                        ${MITK_DATA_DIR}/ball.stl #input image to load in data storage
                        -V ${MITK_DATA_DIR}/RenderingTestData/ReferenceScreenshots/mitkTextOverlay3DRendering3DTest_ball.png #corresponding reference screenshot
)

mitkAddCustomModuleTest(mitkTextOverlay3DColorRenderingTest_ball mitkTextOverlay3DColorRenderingTest #OverlayTest
                        ${MITK_DATA_DIR}/ball.stl #input image to load in data storage
                        -V ${MITK_DATA_DIR}/RenderingTestData/ReferenceScreenshots/mitkTextOverlay3DColorRenderingTest_ball.png #corresponding reference screenshot
)
#End of overlayTests

# Testing of the rendering of binary images
#mitkAddCustomModuleTest(mitkImageVtkMapper2D_binaryTestImage640x480 mitkImageVtkMapper2DTest #test for standard Pic3D axial slice
#                        ${MITK_DATA_DIR}/RenderingTestData/binaryImage.nrrd #input image to load in data storage
#                        -V ${MITK_DATA_DIR}/RenderingTestData/ReferenceScreenshots/binaryImage640x480REF.png #corresponding reference screenshot
#)
#mitkAddCustomModuleTest(mitkImageVtkMapper2D_binaryTestImageWithRef640x480 mitkImageVtkMapper2DTest #test for standard Pic3D axial slice
#                        ${MITK_DATA_DIR}/Pic3D.nrrd ${MITK_DATA_DIR}/RenderingTestData/binaryImage.nrrd #input image to load in data storage
#                        -V ${MITK_DATA_DIR}/RenderingTestData/ReferenceScreenshots/binaryImageWithRef640x480REF.png #corresponding reference screenshot
#)
# End of binary image tests

mitkAddCustomModuleTest(mitkSurfaceVtkMapper3DTest_TextureProperty mitkSurfaceVtkMapper3DTest
                        ${MITK_DATA_DIR}/ToF-Data/Kinect_LiverPhantom.vtp
                        ${MITK_DATA_DIR}/ToF-Data/Kinect_LiverPhantom_RGBImage.nrrd
                        -V
                        ${MITK_DATA_DIR}/RenderingTestData/ReferenceScreenshots/texturedLiver640x480REF.png #corresponding reference screenshot
)

mitkAddCustomModuleTest(mitkImageVtkMapper2DTransferFunctionTest_Png2D-bw mitkImageVtkMapper2DTransferFunctionTest
                        ${MITK_DATA_DIR}/Png2D-bw.png
                        -V ${MITK_DATA_DIR}/RenderingTestData/ReferenceScreenshots/Png2D-bw-TransferFunctionRGBImage640x480REF.png #corresponding reference screenshot
)

mitkAddCustomModuleTest(mitkSurfaceGLMapper2DColorTest_RedBall mitkSurfaceGLMapper2DColorTest
                        ${MITK_DATA_DIR}/ball.stl
                        -V ${MITK_DATA_DIR}/RenderingTestData/ReferenceScreenshots/ballColorRed640x480REF.png #corresponding reference screenshot
)

mitkAddCustomModuleTest(mitkSurfaceGLMapper2DColorTest_DasArmeSchwein mitkSurfaceGLMapper2DColorTest
                        ${MITK_DATA_DIR}/binary.stl
                        -V ${MITK_DATA_DIR}/RenderingTestData/ReferenceScreenshots/binaryColorRed640x480REF.png #corresponding reference screenshot
)

mitkAddCustomModuleTest(mitkSurfaceGLMapper2DOpacityTest_BallOpacity mitkSurfaceGLMapper2DOpacityTest #opacity = 50% (0.5)
                        ${MITK_DATA_DIR}/ball.stl
                        -V ${MITK_DATA_DIR}/RenderingTestData/ReferenceScreenshots/ballOpacity640x480REF.png #corresponding reference screenshot
)

############################## DISABLED TESTS

#Removed due to high rendering error.
#mitkAddCustomModuleTest(mitkSurfaceVtkMapper3DTexturedSphereTest_Football mitkSurfaceVtkMapper3DTexturedSphereTest
#                        ${MITK_DATA_DIR}/RenderingTestData/texture.jpg #input texture
#                        -V
#                        ${MITK_DATA_DIR}/RenderingTestData/ReferenceScreenshots/texturedSphere640x480REF.png corresponding reference screenshot
#)

#mitkAddCustomModuleTest(mitkImageVtkMapper2DLookupTableTest_Png2D-bw mitkImageVtkMapper2DLookupTableTest
#                        ${MITK_DATA_DIR}/Png2D-bw.png
#                        -V ${MITK_DATA_DIR}/RenderingTestData/ReferenceScreenshots/Png2D-bw-LookupTableRGBImage640x480REF.png #corresponding reference screenshot
#)

#mitkAddCustomModuleTest(mitkImageTest_color2DImage mitkImageTest
#                        ${MITK_DATA_DIR}/NrrdWritingTestImage.jpg
#)

#mitkAddCustomModuleTest(mitkNodeDependentPointSetInteractorTest mitkNodeDependentPointSetInteractorTest
#                        ${MITK_DATA_DIR}/Pic3D.pic.gz ${MITK_DATA_DIR}/BallBinary30x30x30.pic.gz
#)
SET_PROPERTY(TEST mitkImageVtkMapper2D_rgbaImage640x480 mitkImageVtkMapper2D_pic3d640x480 mitkImageVtkMapper2D_pic3dColorBlue640x480 mitkImageVtkMapper2D_pic3dLevelWindow640x480 mitkImageVtkMapper2D_pic3dSwivel640x480 mitkImageVtkMapper2DTransferFunctionTest_Png2D-bw
  # mitkImageVtkMapper2D_pic3dOpacity640x480
  mitkSurfaceGLMapper2DOpacityTest_BallOpacity mitkSurfaceGLMapper2DColorTest_DasArmeSchwein mitkSurfaceGLMapper2DColorTest_RedBall mitkSurfaceVtkMapper3DTest_TextureProperty mitkPointSetVtkMapper2D_Pic3DPointSetForPic3D640x480 mitkPointSetVtkMapper2D_openMeAlone640x480 mitkPointSetVtkMapper2D_openMeAloneGlyphType640x480 mitkPointSetVtkMapper2D_openMeAloneTransformed640x480 #mitkSurfaceVtkMapper3DTexturedSphereTest_Football
PROPERTY RUN_SERIAL TRUE)

endif()

add_test(mitkPointSetLocaleTest  ${CMAKE_RUNTIME_OUTPUT_DIRECTORY}/${TESTDRIVER} mitkPointSetLocaleTest ${MITK_DATA_DIR}/pointSet.mps)
set_property(TEST mitkPointSetLocaleTest PROPERTY LABELS MITK-Core)

add_test(mitkImageWriterTest_nrrdImage ${CMAKE_RUNTIME_OUTPUT_DIRECTORY}/${TESTDRIVER} mitkImageWriterTest ${MITK_DATA_DIR}/NrrdWritingTestImage.jpg)
add_test(mitkImageWriterTest_2DPNGImage ${CMAKE_RUNTIME_OUTPUT_DIRECTORY}/${TESTDRIVER} mitkImageWriterTest ${MITK_DATA_DIR}/Png2D-bw.png)
add_test(mitkImageWriterTest_rgbPNGImage ${CMAKE_RUNTIME_OUTPUT_DIRECTORY}/${TESTDRIVER} mitkImageWriterTest ${MITK_DATA_DIR}/RenderingTestData/rgbImage.png)
add_test(mitkImageWriterTest_rgbaPNGImage ${CMAKE_RUNTIME_OUTPUT_DIRECTORY}/${TESTDRIVER} mitkImageWriterTest ${MITK_DATA_DIR}/RenderingTestData/rgbaImage.png)
set_property(TEST mitkImageWriterTest_nrrdImage PROPERTY LABELS MITK-Core)
set_property(TEST mitkImageWriterTest_2DPNGImage PROPERTY LABELS MITK-Core)
set_property(TEST mitkImageWriterTest_rgbPNGImage PROPERTY LABELS MITK-Core)
set_property(TEST mitkImageWriterTest_rgbaPNGImage PROPERTY LABELS MITK-Core)

add_subdirectory(DICOMTesting)
<|MERGE_RESOLUTION|>--- conflicted
+++ resolved
@@ -56,15 +56,11 @@
                         ${MITK_DATA_DIR}/Pic2DplusT.nrrd
 )
 
-<<<<<<< HEAD
 mitkAddCustomModuleTest(mitkImageTest_3DImageData mitkImageTest
-=======
+                        ${MITK_DATA_DIR}/Pic3D.nrrd
+)
+
 mitkAddCustomModuleTest(mitkImageEqualTest mitkImageEqualTest)
-
-mitkAddCustomModuleTest(mitkIOUtilTest mitkIOUtilTest #test for a randomly chosen Pic3D swivelled slice
->>>>>>> 09effa15
-                        ${MITK_DATA_DIR}/Pic3D.nrrd
-)
 
 mitkAddCustomModuleTest(mitkImageTest_brainImage mitkImageTest
                         ${MITK_DATA_DIR}/brain.mhd
