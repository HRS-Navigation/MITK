#-----------------------------------------------------------------------------
# ITK
#-----------------------------------------------------------------------------

# Sanity checks
IF(DEFINED ITK_DIR AND NOT EXISTS ${ITK_DIR})
  MESSAGE(FATAL_ERROR "ITK_DIR variable is defined but corresponds to non-existing directory")
ENDIF()

SET(proj ITK)
SET(proj_DEPENDENCIES GDCM)
IF(MITK_USE_Python)
  LIST(APPEND proj_DEPENDENCIES CableSwig)
ENDIF()

SET(ITK_DEPENDS ${proj})

IF(NOT DEFINED ITK_DIR)

  SET(additional_cmake_args )
  IF(MINGW)
    SET(additional_cmake_args
        -DCMAKE_USE_WIN32_THREADS:BOOL=ON
        -DCMAKE_USE_PTHREADS:BOOL=OFF)
  ENDIF()

  IF(MITK_USE_Python)
    LIST(APPEND additional_cmake_args
         -DUSE_WRAP_ITK:BOOL=ON
         -DITK_USE_REVIEW:BOOL=ON
         -DCableSwig_DIR:PATH=${CableSwig_DIR}
         -DWRAP_ITK_JAVA:BOOL=OFF
         -DWRAP_ITK_TCL:BOOL=OFF
        )
  ENDIF()

  IF(GDCM_IS_2_0_18)
    SET(ITK_PATCH_COMMAND ${CMAKE_COMMAND} -DTEMPLATE_FILE:FILEPATH=${MITK_SOURCE_DIR}/CMakeExternals/EmptyFileForPatching.dummy -P ${MITK_SOURCE_DIR}/CMakeExternals/PatchITK-3.20.cmake)
  ENDIF()

  ExternalProject_Add(${proj}
<<<<<<< HEAD
     URL http://mitk.org/download/thirdparty/InsightToolkit-3.20.1.tar.gz
     SOURCE_DIR ${proj}-src
=======
     URL ${MITK_THIRDPARTY_DOWNLOAD_PREFIX_URL}/InsightToolkit-3.20.1.tar.gz
     URL_MD5 90342ffa78bd88ae48b3f62866fbf050 
>>>>>>> 759b1d50
     BINARY_DIR ${proj}-build
     INSTALL_COMMAND ""
     PATCH_COMMAND ${ITK_PATCH_COMMAND}
     CMAKE_GENERATOR ${gen}
     CMAKE_ARGS
       ${ep_common_args}
       ${additional_cmake_args}
       -DBUILD_TESTING:BOOL=OFF
       -DBUILD_EXAMPLES:BOOL=OFF
       -DITK_USE_SYSTEM_GDCM:BOOL=ON
       -DGDCM_DIR:PATH=${GDCM_DIR}
     DEPENDS ${proj_DEPENDENCIES}
    )

  SET(ITK_DIR ${CMAKE_CURRENT_BINARY_DIR}/${proj}-build)

ELSE()

  mitkMacroEmptyExternalProject(${proj} "${proj_DEPENDENCIES}")

ENDIF()<|MERGE_RESOLUTION|>--- conflicted
+++ resolved
@@ -39,13 +39,9 @@
   ENDIF()
 
   ExternalProject_Add(${proj}
-<<<<<<< HEAD
-     URL http://mitk.org/download/thirdparty/InsightToolkit-3.20.1.tar.gz
+     URL ${MITK_THIRDPARTY_DOWNLOAD_PREFIX_URL}/InsightToolkit-3.20.1.tar.gz
+     URL_MD5 90342ffa78bd88ae48b3f62866fbf050
      SOURCE_DIR ${proj}-src
-=======
-     URL ${MITK_THIRDPARTY_DOWNLOAD_PREFIX_URL}/InsightToolkit-3.20.1.tar.gz
-     URL_MD5 90342ffa78bd88ae48b3f62866fbf050 
->>>>>>> 759b1d50
      BINARY_DIR ${proj}-build
      INSTALL_COMMAND ""
      PATCH_COMMAND ${ITK_PATCH_COMMAND}
