--- conflicted
+++ resolved
@@ -300,13 +300,8 @@
           <rect>
            <x>0</x>
            <y>0</y>
-<<<<<<< HEAD
            <width>484</width>
            <height>68</height>
-=======
-           <width>526</width>
-           <height>140</height>
->>>>>>> bf5e6e86
           </rect>
          </property>
          <attribute name="label">
@@ -374,15 +369,9 @@
          <property name="geometry">
           <rect>
            <x>0</x>
-<<<<<<< HEAD
            <y>-17</y>
            <width>433</width>
            <height>473</height>
-=======
-           <y>0</y>
-           <width>350</width>
-           <height>452</height>
->>>>>>> bf5e6e86
           </rect>
          </property>
          <attribute name="label">
