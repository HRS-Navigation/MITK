--- conflicted
+++ resolved
@@ -145,22 +145,14 @@
       
           OPTION("${_COLLECT_CMAKE_CACHE_PREFIX}BUILD_${BUNDLE-SYMBOLICNAME}" "Build ${BUNDLE-SYMBOLICNAME} Plugin" ${_default_bundle_option})
       
-<<<<<<< HEAD
           # test if the bundle should be build
           IF(${_COLLECT_CMAKE_CACHE_PREFIX}BUILD_${BUNDLE-SYMBOLICNAME} OR _COLLECT_FORCE_BUILD_ALL)
             LIST(APPEND ENABLED_PLUGINS_RELATIVE_DIRS "${dir_relative_entry}")
             LIST(APPEND ENABLED_PLUGINS_ABSOLUTE_DIRS "${CMAKE_CURRENT_SOURCE_DIR}/${dir_relative_entry}")
             STRING(REPLACE . _ _plugin_target ${BUNDLE-SYMBOLICNAME})
-=======
-    # test if the bundle should be build
-    IF(${_COLLECT_CMAKE_CACHE_PREFIX}BUILD_${BUNDLE-SYMBOLICNAME} OR _COLLECT_FORCE_BUILD_ALL)
-        LIST(APPEND ENABLED_PLUGINS_RELATIVE_DIRS "${dir_relative_entry}")
-    LIST(APPEND ENABLED_PLUGINS_ABSOLUTE_DIRS "${CMAKE_CURRENT_SOURCE_DIR}/${dir_relative_entry}")
-        STRING(REPLACE . _ _plugin_target ${BUNDLE-SYMBOLICNAME})
-        
-        SET(${dir_relative_entry}_forced_build ${_COLLECT_FORCE_BUILD_ALL})
->>>>>>> 992d9d37
-                
+               
+            SET(${dir_relative_entry}_forced_build ${_COLLECT_FORCE_BUILD_ALL})
+            
             # record that this bundle is being build.
             SET(_BUILD_${BUNDLE-SYMBOLICNAME} 1)
             SET(BLUEBERRY_BUNDLE_VARIABLES "${BLUEBERRY_BUNDLE_VARIABLES}
