--- conflicted
+++ resolved
@@ -64,18 +64,10 @@
 
 \b Mouse \b Buttons \n
 
-<<<<<<< HEAD
 mitk::InteractionEvent::MouseButtons represent the buttons. They can be used for two attributes. First the EventButton attribute which describes
 the button that triggered the event,
 this always is a single button. Secondly the ButtonState attribute that describes which buttons were pressed at the moment the event has been generated.
 For example assume the right mouse button and the middle mouse button are already pressed, now the left mouse button is pressed too and generates a second event,
-=======
-mitk::MouseButtons represent the buttons. They can be used for two attributes. First the EventButton which describes the button that triggered the event,
-this allways is a single button.\dontinclude mitkInteractionEventConst.h
-\skipline  // Special Keys
-\until // End special keys Secondly the ButtonState attribute that describes which buttons were pressed at the moment the event has been generated.
-For example assume the right mouse button and the middle mouse button are already pressed, now also the left mouse button is pressed too and generates a second event,
->>>>>>> 63c920e2
 this would be described as follows:
 
 \code
@@ -289,7 +281,7 @@
 See \ref IncludeFiles for a description.
 
 
-\section HowToDataInteractor Implementation of a new DataInteractor
+\section HowToDataInteractor Implementation of a new mitk::DataInteractor
 
 DataInteractors are to inherit from mitk::DataInteractor. Their functionality is implemented in functions that follow this interface:
 \code
