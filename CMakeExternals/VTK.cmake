--- conflicted
+++ resolved
@@ -80,19 +80,14 @@
      )
   endif()
 
-<<<<<<< HEAD
   if(CTEST_USE_LAUNCHERS)
     list(APPEND additional_cmake_args
       "-DCMAKE_PROJECT_${proj}_INCLUDE:FILEPATH=${CMAKE_ROOT}/Modules/CTestUseLaunchers.cmake"
     )
   endif()
 
-  set(VTK_URL ${MITK_THIRDPARTY_DOWNLOAD_PREFIX_URL}/VTK-6.1.0+74f4888.tar.gz)
-  set(VTK_URL_MD5 1f19dae22c42c032109bd3cf91c4e8c9)
-=======
   set(VTK_URL ${MITK_THIRDPARTY_DOWNLOAD_PREFIX_URL}/VTK-6.2.0.tar.gz)
   set(VTK_URL_MD5 4790f8b3acdbc376997fbdc9d203f0b7)
->>>>>>> 1396f025
 
   ExternalProject_Add(${proj}
     LIST_SEPARATOR ${sep}
