--- conflicted
+++ resolved
@@ -11,12 +11,8 @@
 <li> \subpage org_mitk_views_igttrackingtoolbox : Allows for connecting a tracking system and logging/recording the tracked data.
 <li> \subpage org_mitk_views_igtnavigationtoolmanager : This view offers functionality to manage tool storages. Each tool storage holds a preconfigured tool collection. Once saved you can load a tool storage in the Tracking Toolbox and don't need to add every tool seperately.
 <li> \subpage org_mitk_views_navigationdataplayer : Plays navigation data which was recorded with the Tracking Toolbox for example.
-<<<<<<< HEAD
-<li> \subpage org_mitk_views_calibrationtoolmanager Calibration Tool Manager.
+<li> \subpage org_mitk_views_calibrationtoolmanager Calibration Tool Manager. This view offers functionality to calibrate navigation tools.
 <li> \subpage org_mitk_views_igtregistrationview : The IGTFiducialRegistration view allows the recording of real world landmarks and corresponding landmarks on a virtual object.
-=======
-<li> \subpage org_mitk_views_calibrationtoolmanager Calibration Tool Manager. This view offers functionality to calibrate navigation tools.
->>>>>>> 1a53c5cf
 </ul>
 
 \ref Return to the \ref TrackingPlugins "[IGT Tutorial Overview]"
