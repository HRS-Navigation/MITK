--- conflicted
+++ resolved
@@ -89,18 +89,10 @@
  - <tt><b>MITK_USE_Python</b></tt> Enables Python wrapping in MITK. This will also
    configure ITK, VTK, and OpenCV (if enabled) to build Python wrappers.
  - <tt><b>MITK_USE_QT</b></tt> Build MITK code which depends on Qt
-<<<<<<< HEAD
-=======
  - <tt><b>MITK_USE_SOFA</b></tt> Build MITK code which depends on SOFA (this will
    download and build SOFA)
- - <tt><b>QT_QMAKE_EXECUTABLE</b></tt> The path to the qmake executable of your Qt
-   installation
-
-When building against Qt5, the following variable are important:
-
  - <tt><b>CMAKE_PREFIX_PATH</b></tt> If Qt5 is not found automatically, set
    this variable to the base directory of your Qt5 installation.
->>>>>>> 2d856296
 
 If you are satisfied with the configuration of your MITK superbuild, generate
 the project files with CMake by pressing "Generate".
