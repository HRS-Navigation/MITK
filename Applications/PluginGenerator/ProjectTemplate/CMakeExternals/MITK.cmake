--- conflicted
+++ resolved
@@ -213,8 +213,6 @@
     message(FATAL_ERROR "VTK packages do not match:\n   ${MY_PROJECT_NAME}: ${my_vtk_dir}\n  MITK: ${VTK_DIR}")
   endif()
 
-<<<<<<< HEAD
-=======
   if(MITK_USE_Qt4)
     set(my_qmake_executable ${QT_QMAKE_EXECUTABLE})
 
@@ -225,5 +223,4 @@
     endif()
   endif()
 
->>>>>>> eacdc10d
 endif()
