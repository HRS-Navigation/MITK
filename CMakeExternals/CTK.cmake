--- conflicted
+++ resolved
@@ -15,11 +15,7 @@
 
   if(NOT DEFINED CTK_DIR)
 
-<<<<<<< HEAD
-    set(revision_tag 0d43ccf0)
-=======
     set(revision_tag 0c2a619a)
->>>>>>> ceb5175f
 
     set(ctk_optional_cache_args )
     if(MITK_USE_Python)
@@ -61,11 +57,7 @@
     ExternalProject_Add(${proj}
       LIST_SEPARATOR ${sep}
       URL ${MITK_THIRDPARTY_DOWNLOAD_PREFIX_URL}/CTK_${revision_tag}.tar.gz
-<<<<<<< HEAD
-      URL_MD5 e40466b607529a6d80f0d08b19cc4f05
-=======
       URL_MD5 e1f94ba0199eccf335ec2c2b48e155da
->>>>>>> ceb5175f
       # PATCH_COMMAND ${PATCH_COMMAND} -N -p1 -i ${CMAKE_CURRENT_LIST_DIR}/CTK.patch
       UPDATE_COMMAND ""
       INSTALL_COMMAND ""
