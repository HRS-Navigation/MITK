--- conflicted
+++ resolved
@@ -5,14 +5,11 @@
     mitkOpenCVVideoSource.cpp
     mitkOpenCVToMitkImageFilter.cpp
     mitkImageToOpenCVImageFilter.cpp
-<<<<<<< HEAD
     Commands/mitkAbstractOpenCVImageFilter.cpp
     Commands/mitkBasicCombinationOpenCVImageFilter.cpp
     Commands/mitkConvertGrayscaleOpenCVImageFilter.cpp
     Commands/mitkCropOpenCVImageFilter.cpp
-=======
     Commands/mitkGrabCutOpenCVImageFilter.cpp
->>>>>>> be2dc219
 )
 
 if(MITK_USE_videoInput)
