--- conflicted
+++ resolved
@@ -31,10 +31,7 @@
 
 \imageMacro{QmitkImageStatistics_InputData.png,"Select the input data via the \"Input data\" tab (marked red) or via the quick selection button (marked yellow)",10}
 
-<<<<<<< HEAD
-=======
 \subsection QmitkImageStatisticStatistics Statistics
->>>>>>> 40190a2b
 After selection of an image or a binary mask as input data, the image statistics are calculated and displayed in the "Statistics" section. If masks (ROIs: segmentations, planarfigures, ...) are selected, the statistics for these masks are shown. For time data the statistics for each time step are calculated correspondingly.
 
 An example of parts of the calculated statistical features (Mean, Median, StandardDeviation, RMS, Max, MaxPosition, Min, MinPosition, Voxel, Volume [mm^3], Skewness, Kurtosis, Uniformity, Entropy, MPP, UPP and Variance) for different timesteps and different masks is pictured below.
@@ -47,24 +44,14 @@
 
 Beneath the statistics window is the histogram window, which shows the histogram of the current selection.
 
-<<<<<<< HEAD
-=======
 The histogram window is currently only available for a single image and no or one ROI: When selection multiple images and/or multiple masks, the histogram window is deactivated!
 
->>>>>>> 40190a2b
 Draw a rectangular window with a pressed left button to zoom in on the histogram. With a double click in the view area you can zoom out to the default viewport. You can also pan the view in horizontal or vertical direction by dragging with the left mouse button in the respective direction. Additionally, different options like "Custom Zoom", to set the maximum and minimum value, or by adjusting the number of bins, can be used to modify the view.
 
 If the mask is not a closed planar figure or a segmentation an intensity profile is created instead of the histogram.
 
 A tooltip is available by hovering over one of the bins.
 
-<<<<<<< HEAD
-At the bottom of each view is a "Copy to Clipboard" button, allowing to copy the respective data in csv format to the clipboard.
-
-<B>All other problems.</B><BR>
-Please report to the MITK mailing list.
-See http://www.mitk.org/wiki/Mailinglist on how to do this.
-=======
 \subsection QmitkImageStatisticsUserManualCopytoClipboard Copy to Clipboard
 
 At the bottom of each view is a "Copy to Clipboard" button, allowing to copy the respective data in csv format to the clipboard.
@@ -73,5 +60,4 @@
 \li  Numeric values will be converted using the system language (e.g. with German as system language the decimal separator will be ",", with English it will be '.').
 \li  One can directly copy'n'paste into Excel (and alike) as long as Excel supports/is configured to the system language
 
->>>>>>> 40190a2b
 */