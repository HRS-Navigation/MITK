--- conflicted
+++ resolved
@@ -107,12 +107,8 @@
 option(MITK_USE_BLUEBERRY "Build the BlueBerry platform" ON)
 option(MITK_USE_CTK "EXEPERIMENTAL, superbuild only: Use CTK in MITK" OFF)
 option(MITK_USE_DCMTK "EXEPERIMENTAL, superbuild only: Use DCMTK in MITK" OFF)
-<<<<<<< HEAD
 option(MITK_USE_OpenCV "Use Intel's OpenCV library" OFF)
   
-=======
-
->>>>>>> 08043381
 mark_as_advanced(MITK_INSTALL_RPATH_RELATIVE
                  MITK_BUILD_ALL_PLUGINS
                  MITK_USE_CTK
