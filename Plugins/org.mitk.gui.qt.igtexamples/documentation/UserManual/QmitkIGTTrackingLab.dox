/**
\page org_igttrackinglab IGT Tutorial Step 5: The IGT-TrackingLab

Available sections:
  - \ref QmitkIGTTrackingLabUsersManualOverview
  - \ref QmitkIGTTrackingLabUsersManualPrel
  - \ref QmitkIGTTrackingLabUsersManualConf
  - \ref QmitkIGTTrackingLabUsersManualIntialReg
  - \ref QmitkIGTTrackingLabUsersManualPermReg
  - \ref QmitkIGTTrackingLabUsersManualPtSetRec
  - \ref QmitkIGTTrackingLabUsersManualCamView

\imageMacro{../../resources/icon_igt_tracking_lab.svg,"Icon of the IGT-TrackingLab", 2.00}

\section QmitkIGTTrackingLabUsersManualOverview Introduction

<<<<<<< HEAD
\imageMacro{../../resources/icon_igt_tracking_lab.png,"",2}
=======
The IGT-TrackingLab is the last step of the IGT tutorial. In the following you can learn how to use the plugin by reading this manual. IGT-TrackingLab shows example usage for many IGT classes and is also an example navigation implemented with IGT.
>>>>>>> dab789a3

\imageMacro{IGT_TrackingLab_PluginView.png,"Screenshot of the IGT-TrackingLab",15.90}

With this tutorial you will register a book using a tracking device of your choice and the MITK's book surface file. The registration will enable you to move the book in the real world and observe its movement in the MITK display. It also allows you to record PointSets or use the CameraView which simulates a Camera at the tip of your pointer.

\section QmitkIGTTrackingLabUsersManualPrel Preliminaries
First connect your tracking device to your PC. Then start the MITK Workbench and configure your tracking device using the \ref org_mitk_views_igttrackingtoolbox "Tracking Toolbox View".

TODO - here should be an option to use previously recorded data.

\section QmitkIGTTrackingLabUsersManualConf Configuration
Select the desired <i>Navigation Data Source</i>. Now it's time to define which tool shall be used as object marker and which tool shall be used as pointer. Next load the Book surface
provided with the example data (e.g. book.stl from the MITK-Data repository which comes with every superbuild or may also be checked out separately) into MITK. Fixate the object marker on a real book of your choice. Now we need to tell MITK that the object marker has been fixated on a physical object. To do this, select the <i>Book</i> as surface in the <i>Object Selection</i> submenu as you can see in the screenshot above.

\section QmitkIGTTrackingLabUsersManualIntialReg Initial Registration
Now we need to register the object marker to the surface it's fixed upon, in our case the book. To do this, first press the initial registration button. For MITK to be able to do this registration, we need to
1. Select landmarks on the virtual object (e.g. the corners of the book)
Press the <i>plus</i> button in the <i>Image fiducials</i> column. Shift + click on the corners on the book in the <i>MITK Display</i>.
2. Point to the corresponding landmarks in the real world using the pointer.
Now press the <i>plus</i> button in the <i>Real world fiducials</i> column and point to the corners on the real book. Press <i>Add current instrument position</i> whenever you targeted a corner to tell MITK this is the desired landmark. Make sure you select the "real" edges in the same order as the edges in the image.
\imageMacro{IGT_TrackingLab_InitialRegistration.png,"Here the landmarks of the virtual object are already set",15.90}

Press <i>Register</i> to finalize the initial registration.
Now the object marker is registered onto the book. You can see this in the MITK image. If needed the FRE is shown in the widget.

\section QmitkIGTTrackingLabUsersManualPermReg Permanent Registration
Now everything is set up and registered. We can thus activate permanent registration to continuously track the object, the object marker and the pointer.

For this, simply press the <i>Permanent Registration</i> button and select <i>Activate permanent registration</i>. You can now move the book in the real world and see the same movement in the <i>MITK Display</i>. A nice test to see if everything was correctly registered is to target the corners of the book with the pointer and check if the correct corners are pointed to in the <i>MITK Display</i>.

\section QmitkIGTTrackingLabUsersManualPtSetRec PointSet Recording
A user might now want to track a tool's trajectory. For this, the <i>PointSet Recording</i> was created.

First click on <i>PointSet Recording</i>. Now select your tracking source and the tool whose trajectory shall be recorded. Activate the <i>Point Set Recording</i> checkbox. In the <i>MITK Display</i> little green points will now be drawn for every measured position. Deactivate the checkbox to stop recording. The trajectory is saved in the PointSet <i>Recorded Points</i> visible in the Data Manager.

\section QmitkIGTTrackingLabUsersManualCamView Camera View
Another possible tracking application is the Camera View. Here, a virtual camera is placed at the pointers tip and its images are shown in the MITK Display.

Select Camera View and as usual the Tracking Source and the tool you want to place the virtual camera on. Activate the "Activate Needle View" checkbox and move the pointer around the book. You can now see the book from the pointers perspective.

You may need to adjust the Needle View Direction and the View Up Vector. This is always relative to your tools coordinate center origin. An example of the NDI pointer tool coordinate system is shown below:

\imageMacro{QmitkIGTExamples_Tool.png,"The coordinate system of the NDI pointing tool",16.00}

In the above case, the camera should look in inverse z-direction, and the view up vector should probably be set to positive x. Note this is just an example and may be different depending on your pointer.

\ref Return to the \ref IGTTutorialOverview "[IGT Tutorial Overview]"
*/<|MERGE_RESOLUTION|>--- conflicted
+++ resolved
@@ -10,17 +10,17 @@
   - \ref QmitkIGTTrackingLabUsersManualPtSetRec
   - \ref QmitkIGTTrackingLabUsersManualCamView
 
-\imageMacro{../../resources/icon_igt_tracking_lab.svg,"Icon of the IGT-TrackingLab", 2.00}
 
 \section QmitkIGTTrackingLabUsersManualOverview Introduction
 
-<<<<<<< HEAD
-\imageMacro{../../resources/icon_igt_tracking_lab.png,"",2}
-=======
 The IGT-TrackingLab is the last step of the IGT tutorial. In the following you can learn how to use the plugin by reading this manual. IGT-TrackingLab shows example usage for many IGT classes and is also an example navigation implemented with IGT.
->>>>>>> dab789a3
 
-\imageMacro{IGT_TrackingLab_PluginView.png,"Screenshot of the IGT-TrackingLab",15.90}
+The symbol of the Tracking Lab View is the following:
+
+\imageMacro{../../resources/IgtTrackingLab.png,"",2}
+
+The view looks like this:
+\imageMacro{IGT_TrackingLab_PluginView.png,"",15.90}
 
 With this tutorial you will register a book using a tracking device of your choice and the MITK's book surface file. The registration will enable you to move the book in the real world and observe its movement in the MITK display. It also allows you to record PointSets or use the CameraView which simulates a Camera at the tip of your pointer.
 
