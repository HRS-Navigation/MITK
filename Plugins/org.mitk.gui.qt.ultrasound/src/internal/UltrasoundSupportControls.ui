<?xml version="1.0" encoding="UTF-8"?>
<ui version="4.0">
 <class>UltrasoundSupportControls</class>
 <widget class="QWidget" name="UltrasoundSupportControls">
  <property name="geometry">
   <rect>
    <x>0</x>
    <y>0</y>
    <width>410</width>
    <height>171</height>
   </rect>
  </property>
  <property name="minimumSize">
   <size>
    <width>0</width>
    <height>0</height>
   </size>
  </property>
  <property name="windowTitle">
   <string>QmitkTemplate</string>
  </property>
  <layout class="QVBoxLayout" name="verticalLayout_3">
<<<<<<< HEAD
=======
   <property name="margin">
    <number>2</number>
   </property>
>>>>>>> 30029694
   <item>
    <widget class="QTabWidget" name="tabWidget">
     <property name="currentIndex">
      <number>0</number>
     </property>
     <property name="documentMode">
      <bool>true</bool>
     </property>
     <property name="tabsClosable">
      <bool>false</bool>
     </property>
     <property name="movable">
      <bool>false</bool>
     </property>
     <widget class="QWidget" name="tab">
      <attribute name="title">
       <string>Device Management</string>
      </attribute>
      <layout class="QVBoxLayout" name="verticalLayout_2">
       <property name="margin">
        <number>0</number>
       </property>
       <item>
        <widget class="QWidget" name="m_WidgetDevices" native="true">
         <layout class="QVBoxLayout" name="verticalLayout_4">
          <item>
           <widget class="QWidget" name="m_WidgetAvailableDevices" native="true">
            <layout class="QVBoxLayout" name="verticalLayout_5">
             <item>
              <widget class="QLabel" name="m_Headline">
               <property name="font">
                <font>
                 <pointsize>12</pointsize>
                 <weight>75</weight>
                 <bold>true</bold>
                </font>
               </property>
               <property name="text">
                <string>Ultrasound Devices:</string>
               </property>
              </widget>
             </item>
             <item>
              <widget class="QmitkUSNewVideoDeviceWidget" name="m_NewVideoDeviceWidget" native="true"/>
             </item>
             <item>
              <widget class="QmitkUSDeviceManagerWidget" name="m_DeviceManagerWidget" native="true"/>
             </item>
            </layout>
           </widget>
          </item>
          <item>
           <widget class="QWidget" name="m_WidgetActiveDevices" native="true">
            <layout class="QVBoxLayout" name="verticalLayout">
             <item>
              <widget class="QLabel" name="m_HeadlineActive">
               <property name="font">
                <font>
                 <pointsize>10</pointsize>
                 <weight>75</weight>
                 <bold>true</bold>
                </font>
               </property>
               <property name="text">
                <string>Active Ultrasound Devices:</string>
               </property>
              </widget>
             </item>
             <item>
              <widget class="QmitkServiceListWidget" name="m_ActiveVideoDevices" native="true">
               <property name="sizePolicy">
                <sizepolicy hsizetype="Preferred" vsizetype="Preferred">
                 <horstretch>0</horstretch>
                 <verstretch>0</verstretch>
                </sizepolicy>
               </property>
              </widget>
             </item>
             <item>
              <layout class="QHBoxLayout" name="horizontalLayout_2">
               <item>
                <spacer name="horizontalSpacer_2">
                 <property name="orientation">
                  <enum>Qt::Horizontal</enum>
                 </property>
                 <property name="sizeHint" stdset="0">
                  <size>
                   <width>40</width>
                   <height>20</height>
                  </size>
                 </property>
                </spacer>
               </item>
               <item>
                <widget class="QPushButton" name="m_BtnView">
                 <property name="minimumSize">
                  <size>
                   <width>120</width>
                   <height>0</height>
                  </size>
                 </property>
                 <property name="text">
                  <string>Start Viewing</string>
                 </property>
                </widget>
               </item>
               <item>
                <spacer name="horizontalSpacer_3">
                 <property name="orientation">
                  <enum>Qt::Horizontal</enum>
                 </property>
                 <property name="sizeHint" stdset="0">
                  <size>
                   <width>40</width>
                   <height>20</height>
                  </size>
                 </property>
                </spacer>
               </item>
              </layout>
             </item>
            </layout>
           </widget>
          </item>
         </layout>
        </widget>
       </item>
<<<<<<< HEAD
       <item>
        <spacer name="verticalSpacer">
         <property name="orientation">
          <enum>Qt::Vertical</enum>
         </property>
         <property name="sizeHint" stdset="0">
          <size>
           <width>20</width>
           <height>40</height>
          </size>
         </property>
        </spacer>
       </item>
=======
>>>>>>> 30029694
      </layout>
     </widget>
     <widget class="QWidget" name="tab2">
      <property name="enabled">
       <bool>false</bool>
      </property>
      <attribute name="title">
       <string>US Imaging</string>
      </attribute>
      <layout class="QVBoxLayout" name="verticalLayout_6">
       <property name="margin">
        <number>2</number>
       </property>
       <item>
        <layout class="QVBoxLayout" name="probesWidgetContainer"/>
       </item>
       <item>
        <widget class="QToolBox" name="m_ToolBoxControlWidgets"/>
       </item>
       <item>
        <spacer name="verticalSpacer_2">
         <property name="orientation">
          <enum>Qt::Vertical</enum>
         </property>
         <property name="sizeHint" stdset="0">
          <size>
           <width>20</width>
           <height>40</height>
          </size>
         </property>
        </spacer>
       </item>
       <item>
        <widget class="Line" name="line_2">
         <property name="orientation">
          <enum>Qt::Horizontal</enum>
         </property>
        </widget>
       </item>
       <item>
        <widget class="QPushButton" name="m_FreezeButton">
         <property name="text">
          <string>Freeze</string>
<<<<<<< HEAD
=======
         </property>
         <property name="icon">
          <iconset resource="../../../../Modules/USUI/resources/USUI.qrc">
           <normaloff>:/USUI/system-lock-screen.png</normaloff>:/USUI/system-lock-screen.png</iconset>
>>>>>>> 30029694
         </property>
        </widget>
       </item>
       <item>
        <widget class="QLabel" name="label_3">
         <property name="text">
          <string>&lt;!DOCTYPE HTML PUBLIC &quot;-//W3C//DTD HTML 4.0//EN&quot; &quot;http://www.w3.org/TR/REC-html40/strict.dtd&quot;&gt;
&lt;html&gt;&lt;head&gt;&lt;meta name=&quot;qrichtext&quot; content=&quot;1&quot; /&gt;&lt;style type=&quot;text/css&quot;&gt;
p, li { white-space: pre-wrap; }
&lt;/style&gt;&lt;/head&gt;&lt;body style=&quot; font-family:'MS Shell Dlg 2'; font-size:7.8pt; font-weight:400; font-style:normal;&quot;&gt;
&lt;p style=&quot; margin-top:0px; margin-bottom:0px; margin-left:0px; margin-right:0px; -qt-block-indent:0; text-indent:0px;&quot;&gt;&lt;span style=&quot; font-size:8pt; font-weight:600;&quot;&gt;Framrate Settings:&lt;/span&gt;&lt;/p&gt;&lt;/body&gt;&lt;/html&gt;</string>
         </property>
        </widget>
       </item>
       <item>
        <widget class="QLabel" name="m_FramerateLabel">
         <property name="text">
          <string>Current Framerate: 0 FPS</string>
         </property>
        </widget>
       </item>
       <item>
        <layout class="QHBoxLayout" name="horizontalLayout">
         <item>
          <widget class="QLabel" name="label_2">
           <property name="text">
            <string>Framerate Limit:</string>
           </property>
          </widget>
         </item>
         <item>
          <spacer name="horizontalSpacer">
           <property name="orientation">
            <enum>Qt::Horizontal</enum>
           </property>
           <property name="sizeHint" stdset="0">
            <size>
             <width>40</width>
             <height>20</height>
            </size>
           </property>
          </spacer>
         </item>
         <item>
          <widget class="QSpinBox" name="m_FrameRate">
           <property name="minimum">
            <number>1</number>
           </property>
           <property name="maximum">
            <number>50</number>
           </property>
           <property name="value">
            <number>30</number>
           </property>
          </widget>
         </item>
        </layout>
       </item>
      </layout>
     </widget>
    </widget>
   </item>
  </layout>
 </widget>
 <layoutdefault spacing="6" margin="11"/>
 <customwidgets>
  <customwidget>
   <class>QmitkUSDeviceManagerWidget</class>
   <extends>QWidget</extends>
   <header>QmitkUSDeviceManagerWidget.h</header>
   <container>1</container>
  </customwidget>
  <customwidget>
   <class>QmitkUSNewVideoDeviceWidget</class>
   <extends>QWidget</extends>
   <header>QmitkUSNewVideoDeviceWidget.h</header>
   <container>1</container>
  </customwidget>
  <customwidget>
   <class>QmitkServiceListWidget</class>
   <extends>QWidget</extends>
   <header>QmitkServiceListWidget.h</header>
   <container>1</container>
  </customwidget>
 </customwidgets>
 <resources>
  <include location="../../../../Modules/USUI/resources/USUI.qrc"/>
 </resources>
 <connections/>
</ui><|MERGE_RESOLUTION|>--- conflicted
+++ resolved
@@ -20,12 +20,9 @@
    <string>QmitkTemplate</string>
   </property>
   <layout class="QVBoxLayout" name="verticalLayout_3">
-<<<<<<< HEAD
-=======
    <property name="margin">
     <number>2</number>
    </property>
->>>>>>> 30029694
    <item>
     <widget class="QTabWidget" name="tabWidget">
      <property name="currentIndex">
@@ -153,22 +150,6 @@
          </layout>
         </widget>
        </item>
-<<<<<<< HEAD
-       <item>
-        <spacer name="verticalSpacer">
-         <property name="orientation">
-          <enum>Qt::Vertical</enum>
-         </property>
-         <property name="sizeHint" stdset="0">
-          <size>
-           <width>20</width>
-           <height>40</height>
-          </size>
-         </property>
-        </spacer>
-       </item>
-=======
->>>>>>> 30029694
       </layout>
      </widget>
      <widget class="QWidget" name="tab2">
@@ -212,13 +193,10 @@
         <widget class="QPushButton" name="m_FreezeButton">
          <property name="text">
           <string>Freeze</string>
-<<<<<<< HEAD
-=======
          </property>
          <property name="icon">
           <iconset resource="../../../../Modules/USUI/resources/USUI.qrc">
            <normaloff>:/USUI/system-lock-screen.png</normaloff>:/USUI/system-lock-screen.png</iconset>
->>>>>>> 30029694
          </property>
         </widget>
        </item>
