--- conflicted
+++ resolved
@@ -85,11 +85,6 @@
 
   if (dynamic_cast<DiffusionImageType*> (img.GetPointer()) == NULL)
   {
-<<<<<<< HEAD
-=======
-    img = registrationMethod->GetResampledMovingImage(img, transformation);
->>>>>>> c9edc4c2
-
     itk::Image<float,3>::Pointer itkImage = itk::Image<float,3>::New();
     CastToItkImage(img, itkImage);
 
@@ -104,22 +99,14 @@
 
     rtransform->SetParameters( parameters );
 
-<<<<<<< HEAD
     mitk::Point3D origin = itkImage->GetOrigin();
-=======
-    mitk::Point3D origin = img->GetOrigin();
->>>>>>> c9edc4c2
     origin[0]-=offset[0];
     origin[1]-=offset[1];
     origin[2]-=offset[2];
 
     mitk::Point3D newOrigin = rtransform->GetInverseTransform()->TransformPoint(origin);
 
-<<<<<<< HEAD
     itk::Matrix<double,3,3> dir = itkImage->GetDirection();
-=======
-    itk::Matrix<double,3,3> dir = img->GetDirection();
->>>>>>> c9edc4c2
     itk::Matrix<double,3,3> transM  ( vnl_inverse(rtransform->GetMatrix().GetVnlMatrix()));
     itk::Matrix<double,3,3> newDirection = transM * dir;
 
