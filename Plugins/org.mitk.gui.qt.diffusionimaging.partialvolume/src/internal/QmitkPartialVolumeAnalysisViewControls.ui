<?xml version="1.0" encoding="utf-8"?>
<ui version="4.0">
 <class>QmitkPartialVolumeAnalysisViewControls</class>
 <widget class="QWidget" name="QmitkPartialVolumeAnalysisViewControls">
  <property name="enabled">
   <bool>true</bool>
  </property>
  <property name="geometry">
   <rect>
    <x>0</x>
    <y>0</y>
    <width>360</width>
    <height>565</height>
   </rect>
  </property>
  <property name="windowTitle">
   <string>Form</string>
  </property>
  <property name="styleSheet">
   <string>QCommandLinkButton {
<<<<<<< HEAD
  font-weight: normal;
=======
  font-weight: lighter;
>>>>>>> ceb5175f
}

QCommandLinkButton:disabled {
  border: none;
  font-weight: lighter;
}

QToolBox::tab {
<<<<<<< HEAD
  border: 1px solid #434346;
=======
>>>>>>> ceb5175f
  font-weight: bold;
}

QToolBox::tab:hover {
<<<<<<< HEAD
  background-color: #434346;
=======
>>>>>>> ceb5175f
  font-weight: bold;
}

QToolBox::tab:selected {
<<<<<<< HEAD
  background-color: #1c97ea;
  border: 1px solid #1c97ea;
=======
>>>>>>> ceb5175f
  font-weight: bold;
}

QGroupBox {
<<<<<<< HEAD
  border: 1px solid #434346;
  background-color: #2d2d30;
  margin-top: 8px;
  padding-top: 8px;
}

QGroupBox, QGroupBox:disabled {
  background-color: #2d2d30;
=======
  background-color: transparent;
}

QGroupBox, QGroupBox:disabled {
  background-color: transparent;
>>>>>>> ceb5175f
}</string>
  </property>
  <layout class="QVBoxLayout" name="verticalLayout">
   <property name="spacing">
    <number>0</number>
   </property>
   <property name="leftMargin">
    <number>9</number>
   </property>
   <property name="topMargin">
    <number>3</number>
   </property>
   <property name="rightMargin">
    <number>9</number>
   </property>
   <property name="bottomMargin">
    <number>3</number>
   </property>
   <item>
    <widget class="QGroupBox" name="m_InputData">
     <property name="title">
      <string>Data</string>
     </property>
     <layout class="QGridLayout" name="gridLayout">
      <item row="1" column="0">
       <widget class="QLabel" name="label_4">
        <property name="sizePolicy">
         <sizepolicy hsizetype="Fixed" vsizetype="Preferred">
          <horstretch>0</horstretch>
          <verstretch>0</verstretch>
         </sizepolicy>
        </property>
        <property name="text">
         <string>Tensor/Scalar Image:</string>
        </property>
       </widget>
      </item>
      <item row="2" column="0">
       <widget class="QLabel" name="label_2">
        <property name="sizePolicy">
         <sizepolicy hsizetype="Fixed" vsizetype="Preferred">
          <horstretch>0</horstretch>
          <verstretch>0</verstretch>
         </sizepolicy>
        </property>
        <property name="text">
         <string>Mask Image:</string>
        </property>
       </widget>
      </item>
      <item row="1" column="1">
       <widget class="QLabel" name="m_SelectedImageLabel">
        <property name="text">
         <string>&lt;html&gt;&lt;head/&gt;&lt;body&gt;&lt;p&gt;&lt;span style=" color:#ff0000;"&gt;mandatory&lt;/span&gt;&lt;/p&gt;&lt;/body&gt;&lt;/html&gt;</string>
        </property>
       </widget>
      </item>
      <item row="2" column="1">
       <widget class="QLabel" name="m_SelectedMaskLabel">
        <property name="text">
         <string>&lt;html&gt;&lt;head/&gt;&lt;body&gt;&lt;p&gt;&lt;span style=" color:#ff0000;"&gt;mandatory&lt;/span&gt;&lt;/p&gt;&lt;/body&gt;&lt;/html&gt;</string>
        </property>
       </widget>
      </item>
     </layout>
    </widget>
   </item>
   <item>
    <widget class="QGroupBox" name="groupBox_2">
     <property name="title">
      <string>Parameters</string>
     </property>
    </widget>
   </item>
   <item>
    <widget class="QFrame" name="frame">
     <property name="frameShape">
      <enum>QFrame::NoFrame</enum>
     </property>
     <property name="frameShadow">
      <enum>QFrame::Raised</enum>
     </property>
     <layout class="QVBoxLayout" name="verticalLayout_2">
      <property name="margin">
       <number>0</number>
      </property>
      <item>
       <widget class="QFrame" name="frame_2">
        <property name="frameShape">
         <enum>QFrame::NoFrame</enum>
        </property>
        <property name="frameShadow">
         <enum>QFrame::Raised</enum>
        </property>
        <layout class="QHBoxLayout" name="horizontalLayout_4">
         <property name="spacing">
          <number>0</number>
         </property>
         <property name="margin">
          <number>0</number>
         </property>
         <item>
          <widget class="QFrame" name="m_PlanarFigureButtonsFrame">
           <property name="enabled">
            <bool>false</bool>
           </property>
           <property name="frameShape">
            <enum>QFrame::NoFrame</enum>
           </property>
           <property name="frameShadow">
            <enum>QFrame::Raised</enum>
           </property>
           <layout class="QHBoxLayout" name="horizontalLayout_5">
            <property name="margin">
             <number>0</number>
            </property>
            <item>
             <widget class="QPushButton" name="m_CircleButton">
              <property name="maximumSize">
               <size>
                <width>30</width>
                <height>30</height>
               </size>
              </property>
              <property name="toolTip">
               <string>Draw circular ROI</string>
              </property>
              <property name="text">
               <string></string>
              </property>
              <property name="icon">
               <iconset resource="../../resources/QmitkDiffusionImaging.qrc">
                <normaloff>:/QmitkDiffusionImaging/circle.png</normaloff>
:/QmitkDiffusionImaging/circle.png               </iconset>
              </property>
              <property name="iconSize">
               <size>
                <width>32</width>
                <height>32</height>
               </size>
              </property>
              <property name="checkable">
               <bool>true</bool>
              </property>
              <property name="flat">
               <bool>true</bool>
              </property>
             </widget>
            </item>
            <item>
             <widget class="QPushButton" name="m_RectangleButton">
              <property name="maximumSize">
               <size>
                <width>30</width>
                <height>30</height>
               </size>
              </property>
              <property name="toolTip">
               <string>Draw quadratic ROI</string>
              </property>
              <property name="text">
               <string></string>
              </property>
              <property name="icon">
               <iconset resource="../../resources/QmitkDiffusionImaging.qrc">
                <normaloff>:/QmitkDiffusionImaging/rectangle.png</normaloff>
:/QmitkDiffusionImaging/rectangle.png               </iconset>
              </property>
              <property name="iconSize">
               <size>
                <width>32</width>
                <height>32</height>
               </size>
              </property>
              <property name="checkable">
               <bool>true</bool>
              </property>
              <property name="flat">
               <bool>true</bool>
              </property>
             </widget>
            </item>
            <item>
             <widget class="QPushButton" name="m_PolygonButton">
              <property name="maximumSize">
               <size>
                <width>30</width>
                <height>30</height>
               </size>
              </property>
              <property name="toolTip">
               <string>Draw polygonal ROI</string>
              </property>
              <property name="text">
               <string></string>
              </property>
              <property name="icon">
               <iconset resource="../../resources/QmitkDiffusionImaging.qrc">
                <normaloff>:/QmitkDiffusionImaging/polygon.png</normaloff>
:/QmitkDiffusionImaging/polygon.png               </iconset>
              </property>
              <property name="iconSize">
               <size>
                <width>32</width>
                <height>32</height>
               </size>
              </property>
              <property name="checkable">
               <bool>true</bool>
              </property>
              <property name="flat">
               <bool>true</bool>
              </property>
             </widget>
            </item>
            <item>
             <spacer name="horizontalSpacer">
              <property name="orientation">
               <enum>Qt::Horizontal</enum>
              </property>
              <property name="sizeHint" stdset="0">
               <size>
                <width>40</width>
                <height>20</height>
               </size>
              </property>
             </spacer>
            </item>
           </layout>
          </widget>
         </item>
        </layout>
       </widget>
      </item>
      <item>
       <widget class="QFrame" name="m_ResampleOptionsFrame">
        <property name="enabled">
         <bool>true</bool>
        </property>
        <property name="frameShape">
         <enum>QFrame::NoFrame</enum>
        </property>
        <property name="frameShadow">
         <enum>QFrame::Raised</enum>
        </property>
        <layout class="QFormLayout" name="formLayout_2">
         <property name="fieldGrowthPolicy">
          <enum>QFormLayout::AllNonFixedFieldsGrow</enum>
         </property>
         <property name="margin">
          <number>0</number>
         </property>
         <item row="0" column="0">
          <widget class="QLabel" name="label">
           <property name="text">
            <string>Upsampling</string>
           </property>
          </widget>
         </item>
         <item row="0" column="1">
          <widget class="QFrame" name="frame_bla">
           <property name="frameShape">
            <enum>QFrame::NoFrame</enum>
           </property>
           <property name="frameShadow">
            <enum>QFrame::Raised</enum>
           </property>
           <layout class="QHBoxLayout" name="horizontalLayout">
            <property name="margin">
             <number>0</number>
            </property>
            <item>
             <widget class="QSlider" name="m_UpsamplingSlider">
              <property name="minimum">
               <number>1</number>
              </property>
              <property name="maximum">
               <number>50</number>
              </property>
              <property name="singleStep">
               <number>1</number>
              </property>
              <property name="value">
               <number>25</number>
              </property>
              <property name="orientation">
               <enum>Qt::Horizontal</enum>
              </property>
             </widget>
            </item>
            <item>
             <widget class="QLabel" name="m_Upsampling">
              <property name="minimumSize">
               <size>
                <width>50</width>
                <height>0</height>
               </size>
              </property>
              <property name="text">
               <string>2.5</string>
              </property>
             </widget>
            </item>
           </layout>
          </widget>
         </item>
         <item row="1" column="0">
          <widget class="QLabel" name="m_SimilarAnglesLabel">
           <property name="text">
            <string>Similar angles</string>
           </property>
          </widget>
         </item>
         <item row="1" column="1">
          <widget class="QFrame" name="m_SimilarAnglesFrame">
           <property name="frameShape">
            <enum>QFrame::NoFrame</enum>
           </property>
           <layout class="QHBoxLayout" name="horizontalLayout_7">
            <property name="margin">
             <number>0</number>
            </property>
            <item>
             <widget class="QSlider" name="m_SimilarAnglesSlider">
              <property name="maximum">
               <number>90</number>
              </property>
              <property name="value">
               <number>0</number>
              </property>
              <property name="orientation">
               <enum>Qt::Horizontal</enum>
              </property>
              <property name="tickPosition">
               <enum>QSlider::NoTicks</enum>
              </property>
             </widget>
            </item>
            <item>
             <widget class="QLabel" name="m_SimilarAngles">
              <property name="minimumSize">
               <size>
                <width>50</width>
                <height>0</height>
               </size>
              </property>
              <property name="text">
               <string>90°</string>
              </property>
             </widget>
            </item>
           </layout>
          </widget>
         </item>
        </layout>
       </widget>
      </item>
     </layout>
    </widget>
   </item>
   <item>
    <widget class="QFrame" name="frame_5">
     <property name="frameShape">
      <enum>QFrame::NoFrame</enum>
     </property>
     <property name="frameShadow">
      <enum>QFrame::Raised</enum>
     </property>
     <layout class="QVBoxLayout" name="verticalLayout_4">
      <property name="spacing">
       <number>0</number>
      </property>
      <property name="margin">
       <number>0</number>
      </property>
      <item>
       <widget class="QCheckBox" name="m_DisplayHistogramCheckbox">
        <property name="text">
         <string>display histogram</string>
        </property>
       </widget>
      </item>
      <item>
       <widget class="QmitkPartialVolumeAnalysisWidget" name="m_HistogramWidget" native="true">
        <property name="enabled">
         <bool>true</bool>
        </property>
        <property name="sizePolicy">
         <sizepolicy hsizetype="Expanding" vsizetype="Expanding">
          <horstretch>0</horstretch>
          <verstretch>0</verstretch>
         </sizepolicy>
        </property>
       </widget>
      </item>
     </layout>
    </widget>
   </item>
   <item>
    <widget class="QFrame" name="m_BottomControls">
     <property name="frameShape">
      <enum>QFrame::NoFrame</enum>
     </property>
     <property name="frameShadow">
      <enum>QFrame::Raised</enum>
     </property>
     <layout class="QVBoxLayout" name="verticalLayout_3">
      <property name="margin">
       <number>0</number>
      </property>
      <item>
       <widget class="QFrame" name="m_ClassSelector">
        <property name="frameShape">
         <enum>QFrame::NoFrame</enum>
        </property>
        <property name="frameShadow">
         <enum>QFrame::Raised</enum>
        </property>
        <layout class="QHBoxLayout" name="horizontalLayout_6">
         <property name="margin">
          <number>0</number>
         </property>
         <item>
          <widget class="QPushButton" name="m_TextureIntON">
           <property name="maximumSize">
            <size>
             <width>20</width>
             <height>20</height>
            </size>
           </property>
           <property name="text">
            <string></string>
           </property>
           <property name="checkable">
            <bool>true</bool>
           </property>
           <property name="flat">
            <bool>true</bool>
           </property>
          </widget>
         </item>
         <item>
          <widget class="QRadioButton" name="m_GreenRadio">
           <property name="text">
            <string>Green</string>
           </property>
          </widget>
         </item>
         <item>
          <widget class="QRadioButton" name="m_PartialVolumeRadio">
           <property name="toolTip">
            <string comment="Partial Volume" extracomment="Partial Volume">Partial Volume</string>
           </property>
           <property name="statusTip">
            <string comment="Partial Volume" extracomment="Partial Volume">Partial Volume</string>
           </property>
           <property name="whatsThis">
            <string>Partial Volume</string>
           </property>
           <property name="accessibleName">
            <string comment="Partial Volume" extracomment="Partial Volume">Partial Volume</string>
           </property>
           <property name="text">
            <string>PV</string>
           </property>
          </widget>
         </item>
         <item>
          <widget class="QRadioButton" name="m_BlueRadio">
           <property name="text">
            <string>Red</string>
           </property>
           <property name="checked">
            <bool>true</bool>
           </property>
          </widget>
         </item>
         <item>
          <widget class="QRadioButton" name="m_AllRadio">
           <property name="text">
            <string>All</string>
           </property>
          </widget>
         </item>
         <item>
          <widget class="QToolButton" name="m_ExportClusteringResultsButton">
           <property name="toolTip">
            <string>Export clustering result as float image.</string>
           </property>
           <property name="text">
            <string>...</string>
           </property>
           <property name="icon">
            <iconset resource="../../../../../MITK-Superbuild-gcc/MITK-build/Plugins/org.mitk.gui.qt.diffusionimaging/org_mitk_gui_qt_diffusionimaging_cached.qrc">
             <normaloff>:/org.mitk.gui.qt.diffusionimaging/resources/arrow.png</normaloff>
:/org.mitk.gui.qt.diffusionimaging/resources/arrow.png            </iconset>
           </property>
          </widget>
         </item>
        </layout>
       </widget>
      </item>
      <item>
       <widget class="QFrame" name="m_OpacityFrame">
        <property name="frameShape">
         <enum>QFrame::NoFrame</enum>
        </property>
        <layout class="QHBoxLayout" name="horizontalLayout_8">
         <property name="margin">
          <number>0</number>
         </property>
         <item>
          <widget class="QLabel" name="m_OpacityLabel">
           <property name="text">
            <string>Opacity</string>
           </property>
          </widget>
         </item>
         <item>
          <widget class="QSlider" name="m_OpacitySlider">
           <property name="maximum">
            <number>10</number>
           </property>
           <property name="value">
            <number>5</number>
           </property>
           <property name="orientation">
            <enum>Qt::Horizontal</enum>
           </property>
           <property name="tickPosition">
            <enum>QSlider::TicksBelow</enum>
           </property>
          </widget>
         </item>
        </layout>
       </widget>
      </item>
     </layout>
    </widget>
   </item>
   <item>
    <layout class="QGridLayout" name="gridLayout_7">
     <item row="2" column="0">
      <spacer name="verticalSpacer_2">
       <property name="orientation">
        <enum>Qt::Vertical</enum>
       </property>
       <property name="sizeType">
        <enum>QSizePolicy::Fixed</enum>
       </property>
       <property name="sizeHint" stdset="0">
        <size>
         <width>20</width>
         <height>10</height>
        </size>
       </property>
      </spacer>
     </item>
     <item row="1" column="0">
      <widget class="QLabel" name="label_7">
       <property name="text">
        <string>The computed class values (median, variance of the gaussians) are automatically copied to clipboard.</string>
       </property>
       <property name="textFormat">
        <enum>Qt::AutoText</enum>
       </property>
       <property name="wordWrap">
        <bool>true</bool>
       </property>
      </widget>
     </item>
     <item row="0" column="0">
      <spacer name="verticalSpacer_3">
       <property name="orientation">
        <enum>Qt::Vertical</enum>
       </property>
       <property name="sizeType">
        <enum>QSizePolicy::Fixed</enum>
       </property>
       <property name="sizeHint" stdset="0">
        <size>
         <width>20</width>
         <height>10</height>
        </size>
       </property>
      </spacer>
     </item>
    </layout>
   </item>
   <item>
    <widget class="QPushButton" name="m_ButtonCopyHistogramToClipboard">
     <property name="text">
      <string>Histogram to Clipboard</string>
     </property>
    </widget>
   </item>
   <item>
    <widget class="QCheckBox" name="m_AdvancedCheckbox">
     <property name="text">
      <string>Advanced</string>
     </property>
    </widget>
   </item>
   <item>
    <spacer name="spacer2">
     <property name="orientation">
      <enum>Qt::Vertical</enum>
     </property>
     <property name="sizeType">
      <enum>QSizePolicy::Preferred</enum>
     </property>
     <property name="sizeHint" stdset="0">
      <size>
       <width>10</width>
       <height>1</height>
      </size>
     </property>
    </spacer>
   </item>
   <item>
    <widget class="QFrame" name="frame_7">
     <property name="frameShape">
      <enum>QFrame::NoFrame</enum>
     </property>
     <property name="frameShadow">
      <enum>QFrame::Raised</enum>
     </property>
     <layout class="QFormLayout" name="formLayout_3">
      <property name="fieldGrowthPolicy">
       <enum>QFormLayout::AllNonFixedFieldsGrow</enum>
      </property>
      <property name="margin">
       <number>0</number>
      </property>
      <item row="1" column="0">
       <widget class="QLabel" name="label_5">
        <property name="text">
         <string>Blurring</string>
        </property>
       </widget>
      </item>
      <item row="1" column="1">
       <widget class="QFrame" name="frame_3">
        <property name="frameShape">
         <enum>QFrame::NoFrame</enum>
        </property>
        <property name="frameShadow">
         <enum>QFrame::Raised</enum>
        </property>
        <layout class="QHBoxLayout" name="horizontalLayout_2">
         <property name="margin">
          <number>0</number>
         </property>
         <item>
          <widget class="QSlider" name="m_GaussianSigmaSlider">
           <property name="maximum">
            <number>200</number>
           </property>
           <property name="singleStep">
            <number>1</number>
           </property>
           <property name="value">
            <number>0</number>
           </property>
           <property name="orientation">
            <enum>Qt::Horizontal</enum>
           </property>
          </widget>
         </item>
         <item>
          <widget class="QLabel" name="m_GaussianSigma">
           <property name="minimumSize">
            <size>
             <width>50</width>
             <height>0</height>
            </size>
           </property>
           <property name="text">
            <string>0.0</string>
           </property>
          </widget>
         </item>
        </layout>
       </widget>
      </item>
      <item row="2" column="0">
       <widget class="QLabel" name="label_3">
        <property name="text">
         <string># Bins</string>
        </property>
       </widget>
      </item>
      <item row="2" column="1">
       <widget class="QFrame" name="frame_4">
        <property name="frameShape">
         <enum>QFrame::NoFrame</enum>
        </property>
        <layout class="QHBoxLayout" name="horizontalLayout_3">
         <property name="margin">
          <number>0</number>
         </property>
         <item>
          <widget class="QSlider" name="m_NumberBinsSlider">
           <property name="minimum">
            <number>1</number>
           </property>
           <property name="maximum">
            <number>100</number>
           </property>
           <property name="value">
            <number>10</number>
           </property>
           <property name="orientation">
            <enum>Qt::Horizontal</enum>
           </property>
           <property name="tickPosition">
            <enum>QSlider::NoTicks</enum>
           </property>
          </widget>
         </item>
         <item>
          <widget class="QLabel" name="m_NumberBins">
           <property name="minimumSize">
            <size>
             <width>50</width>
             <height>0</height>
            </size>
           </property>
           <property name="text">
            <string>50</string>
           </property>
          </widget>
         </item>
        </layout>
       </widget>
      </item>
      <item row="5" column="0">
       <widget class="QCheckBox" name="m_Quantiles">
        <property name="text">
         <string>quantiles</string>
        </property>
       </widget>
      </item>
      <item row="5" column="1">
       <widget class="QFrame" name="frame_8">
        <property name="frameShape">
         <enum>QFrame::StyledPanel</enum>
        </property>
        <property name="frameShadow">
         <enum>QFrame::Raised</enum>
        </property>
        <layout class="QHBoxLayout" name="horizontalLayout_9">
         <property name="margin">
          <number>0</number>
         </property>
         <item>
          <widget class="QDoubleSpinBox" name="m_q1">
           <property name="maximum">
            <double>1.000000000000000</double>
           </property>
           <property name="singleStep">
            <double>0.010000000000000</double>
           </property>
           <property name="value">
            <double>0.250000000000000</double>
           </property>
          </widget>
         </item>
         <item>
          <widget class="QDoubleSpinBox" name="m_q2">
           <property name="maximum">
            <double>1.000000000000000</double>
           </property>
           <property name="singleStep">
            <double>0.010000000000000</double>
           </property>
           <property name="value">
            <double>0.750000000000000</double>
           </property>
          </widget>
         </item>
        </layout>
       </widget>
      </item>
      <item row="4" column="1">
       <widget class="QPushButton" name="m_EstimateCircle">
        <property name="text">
         <string>Estimate circle from binary image</string>
        </property>
       </widget>
      </item>
      <item row="3" column="1">
       <widget class="QSpinBox" name="m_PlanarFiguresThickness"></widget>
      </item>
      <item row="3" column="0">
       <widget class="QLabel" name="label_6">
        <property name="text">
         <string>"Thick" PFs</string>
        </property>
       </widget>
      </item>
     </layout>
    </widget>
   </item>
   <item>
    <spacer name="verticalSpacer">
     <property name="orientation">
      <enum>Qt::Vertical</enum>
     </property>
     <property name="sizeHint" stdset="0">
      <size>
       <width>20</width>
       <height>40</height>
      </size>
     </property>
    </spacer>
   </item>
  </layout>
 </widget>
 <customwidgets>
  <customwidget>
   <class>QmitkPartialVolumeAnalysisWidget</class>
   <extends>QWidget</extends>
   <header>QmitkPartialVolumeAnalysisWidget.h</header>
   <container>1</container>
  </customwidget>
 </customwidgets>
 <resources>
  <include location="../../../../../MITK-Superbuild-gcc/MITK-build/Plugins/org.mitk.gui.qt.diffusionimaging/org_mitk_gui_qt_diffusionimaging_cached.qrc"></include>
  <include location="../../resources/QmitkDiffusionImaging.qrc"></include>
 </resources>
 <connections></connections>
</ui><|MERGE_RESOLUTION|>--- conflicted
+++ resolved
@@ -18,11 +18,7 @@
   </property>
   <property name="styleSheet">
    <string>QCommandLinkButton {
-<<<<<<< HEAD
-  font-weight: normal;
-=======
   font-weight: lighter;
->>>>>>> ceb5175f
 }
 
 QCommandLinkButton:disabled {
@@ -31,47 +27,23 @@
 }
 
 QToolBox::tab {
-<<<<<<< HEAD
-  border: 1px solid #434346;
-=======
->>>>>>> ceb5175f
   font-weight: bold;
 }
 
 QToolBox::tab:hover {
-<<<<<<< HEAD
-  background-color: #434346;
-=======
->>>>>>> ceb5175f
   font-weight: bold;
 }
 
 QToolBox::tab:selected {
-<<<<<<< HEAD
-  background-color: #1c97ea;
-  border: 1px solid #1c97ea;
-=======
->>>>>>> ceb5175f
   font-weight: bold;
 }
 
 QGroupBox {
-<<<<<<< HEAD
-  border: 1px solid #434346;
-  background-color: #2d2d30;
-  margin-top: 8px;
-  padding-top: 8px;
-}
-
-QGroupBox, QGroupBox:disabled {
-  background-color: #2d2d30;
-=======
   background-color: transparent;
 }
 
 QGroupBox, QGroupBox:disabled {
   background-color: transparent;
->>>>>>> ceb5175f
 }</string>
   </property>
   <layout class="QVBoxLayout" name="verticalLayout">
