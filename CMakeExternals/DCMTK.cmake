--- conflicted
+++ resolved
@@ -13,7 +13,6 @@
   set(proj_DEPENDENCIES )
   set(DCMTK_DEPENDS ${proj})
 
-<<<<<<< HEAD
   if(NOT DEFINED DCMTK_DIR)
     if(UNIX)
       set(DCMTK_CXX_FLAGS "-fPIC")
@@ -23,23 +22,6 @@
       set(DCMTK_CXX_FLAGS "${DCMTK_CXX_FLAGS} -DSITE_UID_ROOT=\\\"${DCMTK_DICOM_ROOT_ID}\\\"")
       set(DCMTK_C_FLAGS "${DCMTK_CXX_FLAGS} -DSITE_UID_ROOT=\\\"${DCMTK_DICOM_ROOT_ID}\\\"")
     endif()
-=======
-  IF(NOT DEFINED DCMTK_DIR)
-  
-    SET(revision_tag ae3b946f)
-    #IF(${proj}_REVISION_TAG)
-    #  SET(revision_tag ${${proj}_REVISION_TAG})
-    #ENDIF()
-  
-    IF(UNIX)
-      SET(DCMTK_CXX_FLAGS "-fPIC")
-      SET(DCMTK_C_FLAGS "-fPIC")
-    ENDIF(UNIX)
-    IF(DCMTK_DICOM_ROOT_ID)
-      SET(DCMTK_CXX_FLAGS "${DCMTK_CXX_FLAGS} -DSITE_UID_ROOT=\\\"${DCMTK_DICOM_ROOT_ID}\\\"")
-      SET(DCMTK_C_FLAGS "${DCMTK_CXX_FLAGS} -DSITE_UID_ROOT=\\\"${DCMTK_DICOM_ROOT_ID}\\\"")
-    ENDIF()
->>>>>>> 4b11f23d
     ExternalProject_Add(${proj}
       SOURCE_DIR ${CMAKE_BINARY_DIR}/${proj}-src
       BINARY_DIR ${proj}-build
