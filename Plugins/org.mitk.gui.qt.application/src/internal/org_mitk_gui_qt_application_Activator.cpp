/*===================================================================

 The Medical Imaging Interaction Toolkit (MITK)

 Copyright (c) German Cancer Research Center,
 Division of Medical and Biological Informatics.
 All rights reserved.

 This software is distributed WITHOUT ANY WARRANTY; without
 even the implied warranty of MERCHANTABILITY or FITNESS FOR
 A PARTICULAR PURPOSE.

 See LICENSE.txt or http://www.mitk.org for details.

 ===================================================================*/

#include "org_mitk_gui_qt_application_Activator.h"

#include "QmitkGeneralPreferencePage.h"
#include "QmitkEditorsPreferencePage.h"

#include <QmitkRegisterClasses.h>

<<<<<<< HEAD
#include "QmitkShowPreferencePageHandler.h"

#include <QtPlugin>

=======
>>>>>>> 2d856296
namespace mitk
{

  org_mitk_gui_qt_application_Activator* org_mitk_gui_qt_application_Activator::m_Instance = nullptr;
  ctkPluginContext* org_mitk_gui_qt_application_Activator::m_Context = nullptr;

  void org_mitk_gui_qt_application_Activator::start(ctkPluginContext* context)
  {
    this->m_Instance = this;
    this->m_Context = context;

    BERRY_REGISTER_EXTENSION_CLASS(QmitkGeneralPreferencePage, context)
    BERRY_REGISTER_EXTENSION_CLASS(QmitkEditorsPreferencePage, context)
    BERRY_REGISTER_EXTENSION_CLASS(QmitkShowPreferencePageHandler, context)

    QmitkRegisterClasses();

    this->m_PrefServiceTracker.reset(new ctkServiceTracker<berry::IPreferencesService*>(context));
    this->m_PrefServiceTracker->open();
  }

  void org_mitk_gui_qt_application_Activator::stop(ctkPluginContext* context)
  {
    Q_UNUSED(context)

    this->m_PrefServiceTracker.reset();

    this->m_Context = nullptr;
    this->m_Instance = nullptr;
  }

  ctkPluginContext* org_mitk_gui_qt_application_Activator::GetContext()
  {
    return m_Context;
  }

  org_mitk_gui_qt_application_Activator *org_mitk_gui_qt_application_Activator::GetInstance()
  {
    return m_Instance;
  }

  berry::IPreferencesService* org_mitk_gui_qt_application_Activator::GetPreferencesService()
  {
    return m_PrefServiceTracker->getService();
  }

}<|MERGE_RESOLUTION|>--- conflicted
+++ resolved
@@ -21,13 +21,8 @@
 
 #include <QmitkRegisterClasses.h>
 
-<<<<<<< HEAD
 #include "QmitkShowPreferencePageHandler.h"
 
-#include <QtPlugin>
-
-=======
->>>>>>> 2d856296
 namespace mitk
 {
 
