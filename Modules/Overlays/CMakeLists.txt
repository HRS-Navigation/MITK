--- conflicted
+++ resolved
@@ -1,10 +1,4 @@
 MITK_CREATE_MODULE( Overlays
                     DEPENDS Qmitk
-<<<<<<< HEAD
-                    PACKAGE_DEPENDS QVTK
                     QT4_MODULES QtGui
-=======
-                    PACKAGE_DEPENDS QT
-                    QT_MODULE
->>>>>>> 9577a2a7
 )