--- conflicted
+++ resolved
@@ -38,152 +38,6 @@
     DICOMLoader^^
     )
 
-<<<<<<< HEAD
-  mitk_create_executable(DwiDenoising
-    DEPENDS MitkCore MitkDiffusionCore
-    PACKAGE_DEPENDS ITK
-    CPP_FILES DwiDenoising.cpp mitkCommandLineParser.cpp
-  )
-
-  mitk_create_executable(ImageResampler
-    DEPENDS MitkCore MitkDiffusionCore
-    PACKAGE_DEPENDS ITK
-    CPP_FILES ImageResampler.cpp mitkCommandLineParser.cpp
-  )
-
-  mitk_create_executable(NetworkCreation
-    DEPENDS MitkCore MitkDiffusionCore MitkFiberTracking MitkConnectomics
-    PACKAGE_DEPENDS ITK
-    CPP_FILES NetworkCreation.cpp mitkCommandLineParser.cpp
-  )
-
-  mitk_create_executable(NetworkStatistics
-    DEPENDS MitkCore MitkDiffusionCore MitkConnectomics
-    PACKAGE_DEPENDS ITK
-    CPP_FILES NetworkStatistics.cpp mitkCommandLineParser.cpp
-  )
-
-  mitk_create_executable(ExportShImage
-    DEPENDS MitkCore MitkDiffusionCore
-    PACKAGE_DEPENDS ITK
-    CPP_FILES ExportShImage.cpp mitkCommandLineParser.cpp
-  )
-
-  mitk_create_executable(Fiberfox
-    DEPENDS MitkCore MitkDiffusionCore MitkFiberTracking
-    PACKAGE_DEPENDS ITK
-    CPP_FILES Fiberfox.cpp mitkCommandLineParser.cpp
-  )
-
-  mitk_create_executable(MultishellMethods
-    DEPENDS MitkCore MitkDiffusionCore MitkFiberTracking
-    PACKAGE_DEPENDS ITK
-    CPP_FILES MultishellMethods.cpp mitkCommandLineParser.cpp
-  )
-
-  mitk_create_executable(PeaksAngularError
-    DEPENDS MitkCore MitkDiffusionCore MitkFiberTracking
-    PACKAGE_DEPENDS ITK
-    CPP_FILES PeaksAngularError.cpp mitkCommandLineParser.cpp
-  )
-
-  mitk_create_executable(PeakExtraction
-    DEPENDS MitkCore MitkDiffusionCore MitkFiberTracking
-    PACKAGE_DEPENDS ITK
-    CPP_FILES PeakExtraction.cpp mitkCommandLineParser.cpp
-  )
-
-  mitk_create_executable(FiberExtraction
-    DEPENDS MitkCore MitkDiffusionCore MitkFiberTracking
-    PACKAGE_DEPENDS ITK
-    CPP_FILES FiberExtraction.cpp mitkCommandLineParser.cpp
-  )
-
-  mitk_create_executable(FiberProcessing
-    DEPENDS MitkCore MitkDiffusionCore MitkFiberTracking
-    PACKAGE_DEPENDS ITK
-    CPP_FILES FiberProcessing.cpp mitkCommandLineParser.cpp
-  )
-
-  mitk_create_executable(FiberDirectionExtraction
-    DEPENDS MitkCore MitkDiffusionCore MitkFiberTracking
-    PACKAGE_DEPENDS ITK
-    CPP_FILES FiberDirectionExtraction.cpp mitkCommandLineParser.cpp
-  )
-
-  mitk_create_executable(LocalDirectionalFiberPlausibility
-    DEPENDS MitkCore MitkDiffusionCore MitkFiberTracking
-    PACKAGE_DEPENDS ITK
-    CPP_FILES LocalDirectionalFiberPlausibility.cpp mitkCommandLineParser.cpp
-  )
-
-  mitk_create_executable(StreamlineTracking
-    DEPENDS MitkCore MitkDiffusionCore MitkFiberTracking
-    PACKAGE_DEPENDS ITK
-    CPP_FILES StreamlineTracking.cpp mitkCommandLineParser.cpp
-  )
-
-  mitk_create_executable(GibbsTracking
-    DEPENDS MitkCore MitkDiffusionCore MitkFiberTracking
-    PACKAGE_DEPENDS ITK
-    CPP_FILES GibbsTracking.cpp mitkCommandLineParser.cpp
-  )
-
-  mitk_create_executable(CopyGeometry
-    DEPENDS MitkCore MitkDiffusionCore
-    PACKAGE_DEPENDS ITK
-    CPP_FILES CopyGeometry.cpp mitkCommandLineParser.cpp
-  )
-
-  mitk_create_executable(DiffusionIndices
-    DEPENDS MitkCore MitkDiffusionCore
-    PACKAGE_DEPENDS ITK
-    CPP_FILES DiffusionIndices.cpp mitkCommandLineParser.cpp
-  )
-
-  mitk_create_executable(TractometerMetrics
-    DEPENDS MitkCore MitkDiffusionCore MitkFiberTracking
-    PACKAGE_DEPENDS ITK
-    CPP_FILES TractometerMetrics.cpp mitkCommandLineParser.cpp
-  )
-
-  mitk_create_executable(QballReconstruction
-    DEPENDS MitkCore MitkDiffusionCore
-    PACKAGE_DEPENDS ITK
-    CPP_FILES QballReconstruction.cpp mitkCommandLineParser.cpp
-  )
-
-  mitk_create_executable(FolderRegistration
-    DEPENDS MitkCore MitkDiffusionCore
-    PACKAGE_DEPENDS ITK
-    CPP_FILES mitkRegistration.cpp mitkCommandLineParser.cpp
-  )
-
-  mitk_create_executable(FileFormatConverter
-    DEPENDS MitkCore MitkDiffusionCore MitkFiberTracking MitkDiffusionIO
-    PACKAGE_DEPENDS ITK
-    CPP_FILES mitkFileFormatConverter.cpp mitkCommandLineParser.cpp
-  )
-
-  mitk_create_executable(TensorReconstruction
-    DEPENDS MitkCore MitkDiffusionCore MitkDiffusionIO
-    PACKAGE_DEPENDS ITK
-    CPP_FILES TensorReconstruction.cpp mitkCommandLineParser.cpp
-  )
-
-  mitk_create_executable(TensorDerivedMapExtraction
-    DEPENDS MitkCore MitkDiffusionCore MitkDiffusionIO
-    PACKAGE_DEPENDS ITK
-    CPP_FILES TensorDerivedMapsExtraction.cpp mitkCommandLineParser.cpp
-  )
-
-  mitk_create_executable(DICOMLoader
-    DEPENDS MitkCore MitkDiffusionCore
-    PACKAGE_DEPENDS ITK
-    CPP_FILES DICOMLoader.cpp mitkCommandLineParser.cpp
-  )
-
-=======
     foreach(diffusionminiapp ${diffusionminiapps})
       # extract mini app name and dependencies
       string(REPLACE "^^" "\\;" miniapp_info ${diffusionminiapp})
@@ -244,7 +98,6 @@
     endforeach()
 
   # This mini app does not depend on mitkDiffusionImaging at all
->>>>>>> f3e55884
   mitk_create_executable(Dicom2Nrrd
     DEPENDS MitkCore
     CPP_FILES Dicom2Nrrd.cpp mitkCommandLineParser.cpp
