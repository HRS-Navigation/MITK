--- conflicted
+++ resolved
@@ -168,25 +168,6 @@
 set(CMAKE_MODULE_PATH ${MITK_CMAKE_MODULE_PATH} ${CMAKE_MODULE_PATH})
 
 # -----------------------------------------
-<<<<<<< HEAD
-=======
-# Special handling for DCMTK
-
-if(MITK_USE_DCMTK)
-  # Due to the preferred CONFIG mode in find_package calls above,
-  # the DCMTKConfig.cmake file is read, which does not provide useful
-  # package information. We explictly need MODULE mode to find DCMTK.
-  if(${_dcmtk_dir_orig} MATCHES "${MITK_EXTERNAL_PROJECT_PREFIX}.*")
-    # Help our FindDCMTK.cmake script find our super-build DCMTK
-    set(DCMTK_DIR ${MITK_EXTERNAL_PROJECT_PREFIX})
-  else()
-    # Use the original value
-    set(DCMTK_DIR ${_dcmtk_dir_orig})
-  endif()
-  find_package(DCMTK REQUIRED MODULE)
-endif()
-
-# -----------------------------------------
 # Special handling for DCMQI
 if(MITK_USE_DCMQI)
   # Due to the preferred CONFIG mode in find_package calls above,
@@ -198,7 +179,6 @@
 endif()
 
 # -----------------------------------------
->>>>>>> bd25dd58
 # Special handling for SOFA
 
 if(MITK_USE_SOFA)
