/**
\page PluginListPage MITK Plugin Manuals

\section PluginListPageOverview Overview

The plugins and bundles provide much of the extended functionality of MITK. Each encapsulates a solution to a problem and associated features. This way one can easily assemble the necessary capabilites for a workflow without adding a lot of bloat, by combining plugins as needed.

The distinction between developer and end user use is for convenience only and mainly distinguishes which group a plugin is primarily aimed at.

\section PluginListPageEndUserPluginList List of Plugins for End User Use

  \li \subpage org_blueberry_ui_qt_log
  \li \subpage org_mitk_views_basicimageprocessing
  \li \subpage org_mitk_views_cmdlinemodules
  \li \subpage org_mitk_views_datamanager
  \li \subpage org_mitk_gui_qt_diffusionimaging
  \li \subpage org_mitk_views_imagecropper
  \li \subpage org_mitk_views_imagenavigator
  \li \subpage org_mitk_gui_qt_measurementtoolbox
  \li \subpage org_mitk_views_moviemaker
  \li \subpage org_mitk_views_meshdecimation
  \li \subpage org_mitk_views_pointsetinteraction
  \li \subpage org_mitk_gui_qt_registration
  \li \subpage org_mitk_views_segmentation
  \li \subpage org_mitk_views_volumevisualization
  \li \subpage org_mitk_gui_qt_dicom
  \li \subpage org_mitk_gui_qt_ultrasound
<<<<<<< HEAD
  \li \subpage org_mitk_views_fiberfoxview
=======
  \li \subpage org_mitk_gui_qt_python
>>>>>>> d3873cab

\section PluginListPageDevPluginList List of Plugins for Developer Use and Examples

  \li \subpage org_surfacematerialeditor
  \li \subpage org_toftutorial
  \li \subpage org_mitk_gui_qt_examples
  \li \subpage org_mitkexamplesopencv
  \li \ref org_mitk_gui_qt_igtexample
  \li \ref org_mitk_gui_qt_igttracking
  \li \subpage org_blueberry_ui_qt_objectinspector
  \li \subpage org_mitk_gui_InteractionTests


*/<|MERGE_RESOLUTION|>--- conflicted
+++ resolved
@@ -25,11 +25,8 @@
   \li \subpage org_mitk_views_volumevisualization
   \li \subpage org_mitk_gui_qt_dicom
   \li \subpage org_mitk_gui_qt_ultrasound
-<<<<<<< HEAD
   \li \subpage org_mitk_views_fiberfoxview
-=======
   \li \subpage org_mitk_gui_qt_python
->>>>>>> d3873cab
 
 \section PluginListPageDevPluginList List of Plugins for Developer Use and Examples
 
