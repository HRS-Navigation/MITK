#-----------------------------------------------------------------------------
# Eigen
#-----------------------------------------------------------------------------

# Sanity checks
if(DEFINED Eigen_DIR AND NOT EXISTS ${Eigen_DIR})
  message(FATAL_ERROR "Eigen_DIR variable is defined but corresponds to non-existing directory")
endif()

set(proj Eigen)
set(proj_DEPENDENCIES )
set(Eigen_DEPENDS ${proj})

if(NOT DEFINED Eigen_DIR)

  ExternalProject_Add(${proj}
<<<<<<< HEAD
     SOURCE_DIR ${CMAKE_BINARY_DIR}/${proj}-src
     BINARY_DIR ${proj}-cmake
     URL ${MITK_THIRDPARTY_DOWNLOAD_PREFIX_URL}/Eigen-3.2.2-headers-only.tar.gz
     URL_MD5 d0a7fe82ab7bd39bf577afebe287aa20
     CMAKE_ARGS
       -DCMAKE_INSTALL_PREFIX:PATH=${CMAKE_CURRENT_BINARY_DIR}/${proj}-install
     INSTALL_DIR ${proj}-install
    )
=======
     PREFIX ${CMAKE_BINARY_DIR}/${proj}-cmake
     URL ${MITK_THIRDPARTY_DOWNLOAD_PREFIX_URL}/Eigen-3.2.2-headers-only.tar.gz
     URL_MD5 d0a7fe82ab7bd39bf577afebe287aa20
     CMAKE_ARGS
       -DCMAKE_INSTALL_PREFIX:PATH=${CMAKE_CURRENT_BINARY_DIR}/${proj}-src
)
>>>>>>> 6716b3fb

  set(Eigen_DIR ${CMAKE_CURRENT_BINARY_DIR}/${proj}-src)

else()

  mitkMacroEmptyExternalProject(${proj} "${proj_DEPENDENCIES}")

endif()<|MERGE_RESOLUTION|>--- conflicted
+++ resolved
@@ -14,23 +14,12 @@
 if(NOT DEFINED Eigen_DIR)
 
   ExternalProject_Add(${proj}
-<<<<<<< HEAD
-     SOURCE_DIR ${CMAKE_BINARY_DIR}/${proj}-src
-     BINARY_DIR ${proj}-cmake
-     URL ${MITK_THIRDPARTY_DOWNLOAD_PREFIX_URL}/Eigen-3.2.2-headers-only.tar.gz
-     URL_MD5 d0a7fe82ab7bd39bf577afebe287aa20
-     CMAKE_ARGS
-       -DCMAKE_INSTALL_PREFIX:PATH=${CMAKE_CURRENT_BINARY_DIR}/${proj}-install
-     INSTALL_DIR ${proj}-install
-    )
-=======
-     PREFIX ${CMAKE_BINARY_DIR}/${proj}-cmake
-     URL ${MITK_THIRDPARTY_DOWNLOAD_PREFIX_URL}/Eigen-3.2.2-headers-only.tar.gz
-     URL_MD5 d0a7fe82ab7bd39bf577afebe287aa20
-     CMAKE_ARGS
-       -DCMAKE_INSTALL_PREFIX:PATH=${CMAKE_CURRENT_BINARY_DIR}/${proj}-src
-)
->>>>>>> 6716b3fb
+    PREFIX ${CMAKE_BINARY_DIR}/${proj}-cmake
+    URL ${MITK_THIRDPARTY_DOWNLOAD_PREFIX_URL}/Eigen-3.2.2-headers-only.tar.gz
+    URL_MD5 d0a7fe82ab7bd39bf577afebe287aa20
+    CMAKE_ARGS
+      -DCMAKE_INSTALL_PREFIX:PATH=${CMAKE_CURRENT_BINARY_DIR}/${proj}-src
+  )
 
   set(Eigen_DIR ${CMAKE_CURRENT_BINARY_DIR}/${proj}-src)
 
