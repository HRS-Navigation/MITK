
IF(MITK_USE_BLUEBERRY)

  SET(MITK_DEFAULT_SUBPROJECTS MITK-Plugins)

  SET(_mitk_bundles_default

  )

<<<<<<< HEAD
=======
  IF(MITK_USE_Python)
    LIST(APPEND _mitk_bundles_default org.mitk.gui.qt.python.console)
  ENDIF()
  
>>>>>>> 59c2fef8
  IF(QT4_FOUND)
    LIST(APPEND _mitk_bundles_default "org.mitk.gui.qt.imagenavigator")

    # BlueBerry depends on CTK which depends on Qt, so we
    # need the Qt include direcotries
    INCLUDE(${QT_USE_FILE})
  ENDIF()

  SET(PLUGIN_EXCLUDE_LIST
    org.mitk.core.ext
    org.mitk.core.jobs
    org.mitk.diffusionimaging
    org.mitk.gui.qt.diffusionimaging
    org.mitk.gui.qt.dtiatlasapp
    org.mitk.gui.qt.diffusionimagingapp
    org.mitk.gui.qt.examples
    org.mitk.gui.qt.ext
    org.mitk.gui.qt.extapplication
    org.mitk.gui.qt.datamanager
    org.mitk.gui.qt.segmentation
    org.mitk.planarfigure
    org.mitk.gui.qt.igtnavigationtoolmanager
    org.mitk.gui.qt.igttrackingtoolbox
    org.mitk.gui.qt.igttrackinglab
    org.mitk.gui.qt.igttutorial
    org.mitk.gui.qt.igttoolpairnavigation
    org.mitk.gui.qt.basicimageprocessing
    org.mitk.gui.qt.navigationdataplayer
    org.mitk.gui.qt.tofutil
    org.mitk.gui.qt.toftutorial
    org.mitk.gui.qt.imagenavigator
    org.mitk.gui.qt.moviemaker
    org.mitk.gui.qt.deformableregistration
    org.mitk.gui.qt.rigidregistration
    org.mitk.gui.qt.imagestatistics
    org.mitk.gui.qt.materialeditor
    org.mitk.gui.qt.ugvisualization
    org.mitk.gui.qt.measurement
    org.mitk.gui.qt.imagecropper
    org.mitk.gui.qt.pointbasedregistration
    org.mitk.gui.qt.volumevisualization
    org.mitk.gui.qt.pointsetinteraction
    org.mitk.gui.qt.videoplayer
    org.mitk.gui.qt.python.console
 )

  MACRO_COLLECT_PLUGINS(OUTPUT_DIR ${CMAKE_RUNTIME_OUTPUT_DIRECTORY}/ExtBundles
                        CACHE_PLUGIN_SOURCE_DIRS MITK_MODULES_PLUGIN_SOURCE_DIRS
                        CACHE_PLUGIN_OUTPUT_DIRS MITK_MODULES_PLUGIN_OUTPUT_DIRS
                        CACHE_PLUGIN_TARGETS MITK_MODULES_ENABLED_PLUGINS
                        BUNDLE_LIST_PATH "${MITK_BINARY_DIR}/Bundles/MITKModulesBundleList.cmake"
                        CMAKE_CACHE_PREFIX "MITK"
                        PLUGIN_DEFAULT_ON ${_mitk_bundles_default}
                        PLUGIN_EXCLUDES ${PLUGIN_EXCLUDE_LIST}
                        ${MITK_BUILD_ALL_PLUGINS_OPTION})

ENDIF(MITK_USE_BLUEBERRY)<|MERGE_RESOLUTION|>--- conflicted
+++ resolved
@@ -7,13 +7,10 @@
 
   )
 
-<<<<<<< HEAD
-=======
   IF(MITK_USE_Python)
     LIST(APPEND _mitk_bundles_default org.mitk.gui.qt.python.console)
   ENDIF()
   
->>>>>>> 59c2fef8
   IF(QT4_FOUND)
     LIST(APPEND _mitk_bundles_default "org.mitk.gui.qt.imagenavigator")
 
